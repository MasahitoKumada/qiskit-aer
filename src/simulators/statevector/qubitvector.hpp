/**
 * This code is part of Qiskit.
 *
 * (C) Copyright IBM 2018, 2019.
 *
 * This code is licensed under the Apache License, Version 2.0. You may
 * obtain a copy of this license in the LICENSE.txt file in the root directory
 * of this source tree or at http://www.apache.org/licenses/LICENSE-2.0.
 *
 * Any modifications or derivative works of this code must retain this
 * copyright notice, and modified files need to carry a notice indicating
 * that they have been altered from the originals.
 */



#ifndef _qv_qubit_vector_hpp_
#define _qv_qubit_vector_hpp_

#include <algorithm>
#include <array>
#include <cmath>
#include <complex>
#include <cstdint>
#include <string>
#include <vector>
#include <iostream>
#include <sstream>
#include <stdexcept>

#include "framework/json.hpp"
#ifdef __AVX2__
#include "qvintrin_avx.hpp"
#endif

namespace QV {

// Type aliases
using uint_t = uint64_t;
using int_t = int64_t;
using reg_t = std::vector<uint_t>;
using indexes_t = std::unique_ptr<uint_t[]>;
template <size_t N> using areg_t = std::array<uint_t, N>;
template <typename T> using cvector_t = std::vector<std::complex<T>>;

//============================================================================
// BIT MASKS and indexing
//============================================================================

/*
# Auto generate these values with following python snippet
import json

def cpp_init_list(int_lst):
    ret = json.dumps([str(i) + 'ULL' for i in int_lst])
    return ret.replace('"', '').replace('[','{{').replace(']','}};')

print('const std::array<uint_t, 64> BITS = ' + cpp_init_list([(1 << i) for i in range(64)]) + '\n')
print('const std::array<uint_t, 64> MASKS = ' + cpp_init_list([(1 << i) - 1 for i in range(64)]))
*/

const std::array<uint_t, 64> BITS {{
  1ULL, 2ULL, 4ULL, 8ULL,
  16ULL, 32ULL, 64ULL, 128ULL,
  256ULL, 512ULL, 1024ULL, 2048ULL,
  4096ULL, 8192ULL, 16384ULL, 32768ULL,
  65536ULL, 131072ULL, 262144ULL, 524288ULL,
  1048576ULL, 2097152ULL, 4194304ULL, 8388608ULL,
  16777216ULL, 33554432ULL, 67108864ULL, 134217728ULL,
  268435456ULL, 536870912ULL, 1073741824ULL, 2147483648ULL,
  4294967296ULL, 8589934592ULL, 17179869184ULL, 34359738368ULL,
  68719476736ULL, 137438953472ULL, 274877906944ULL, 549755813888ULL,
  1099511627776ULL, 2199023255552ULL, 4398046511104ULL, 8796093022208ULL,
  17592186044416ULL, 35184372088832ULL, 70368744177664ULL, 140737488355328ULL, 
  281474976710656ULL, 562949953421312ULL, 1125899906842624ULL, 2251799813685248ULL,
  4503599627370496ULL, 9007199254740992ULL, 18014398509481984ULL, 36028797018963968ULL,
  72057594037927936ULL, 144115188075855872ULL, 288230376151711744ULL, 576460752303423488ULL,
  1152921504606846976ULL, 2305843009213693952ULL, 4611686018427387904ULL, 9223372036854775808ULL
}};


const std::array<uint_t, 64> MASKS {{
  0ULL, 1ULL, 3ULL, 7ULL,
  15ULL, 31ULL, 63ULL, 127ULL,
  255ULL, 511ULL, 1023ULL, 2047ULL,
  4095ULL, 8191ULL, 16383ULL, 32767ULL,
  65535ULL, 131071ULL, 262143ULL, 524287ULL,
  1048575ULL, 2097151ULL, 4194303ULL, 8388607ULL,
  16777215ULL, 33554431ULL, 67108863ULL, 134217727ULL,
  268435455ULL, 536870911ULL, 1073741823ULL, 2147483647ULL,
  4294967295ULL, 8589934591ULL, 17179869183ULL, 34359738367ULL,
  68719476735ULL, 137438953471ULL, 274877906943ULL, 549755813887ULL,
  1099511627775ULL, 2199023255551ULL, 4398046511103ULL, 8796093022207ULL,
  17592186044415ULL, 35184372088831ULL, 70368744177663ULL, 140737488355327ULL,
  281474976710655ULL, 562949953421311ULL, 1125899906842623ULL, 2251799813685247ULL,
  4503599627370495ULL, 9007199254740991ULL, 18014398509481983ULL, 36028797018963967ULL,
  72057594037927935ULL, 144115188075855871ULL, 288230376151711743ULL, 576460752303423487ULL,
  1152921504606846975ULL, 2305843009213693951ULL, 4611686018427387903ULL, 9223372036854775807ULL
}};


//============================================================================
// QubitVector class
//============================================================================

// Template class for qubit vector.
// The arguement of the template must have an operator[] access method.
// The following methods may also need to be template specialized:
//   * set_num_qubits(size_t)
//   * initialize()
//   * initialize_from_vector(cvector_t<data_t>)
// If the template argument does not have these methods then template
// specialization must be used to override the default implementations.

template <typename data_t = double, typename Derived = void>
class QubitVector {

public:

  //-----------------------------------------------------------------------
  // Constructors and Destructor
  //-----------------------------------------------------------------------

  QubitVector();
  explicit QubitVector(size_t num_qubits);
  virtual ~QubitVector();
  QubitVector(const QubitVector& obj) = delete;
  QubitVector &operator=(const QubitVector& obj) = delete;

  //-----------------------------------------------------------------------
  // Data access
  //-----------------------------------------------------------------------

  // Element access
  std::complex<data_t> &operator[](uint_t element);
  std::complex<data_t> operator[](uint_t element) const;

  // Returns a reference to the underlying data_t data class
  std::complex<data_t>* &data() {return data_;}

  // Returns a copy of the underlying data_t data class
  std::complex<data_t>* data() const {return data_;}

  //-----------------------------------------------------------------------
  // Utility functions
  //-----------------------------------------------------------------------

  // Return the string name of the QUbitVector class
  static std::string name() {return "statevector";}

  // Set the size of the vector in terms of qubit number
  void set_num_qubits(size_t num_qubits);

  // Returns the number of qubits for the current vector
  virtual uint_t num_qubits() const {return num_qubits_;}

  // Returns the size of the underlying n-qubit vector
  uint_t size() const {return data_size_;}

  // Returns required memory
  size_t required_memory_mb(uint_t num_qubits) const;

  // Allocates memory for the underlaying quantum state
  void allocate_mem(size_t num_qubits);

  // Returns a copy of the underlying data_t data as a complex vector
  cvector_t<data_t> vector() const;

  // Return JSON serialization of QubitVector;
  json_t json() const;

  // Set all entries in the vector to 0.
  void zero();

  // convert vector type to data type of this qubit vector
  cvector_t<data_t> convert(const cvector_t<double>& v) const;

  // index0 returns the integer representation of a number of bits set
  // to zero inserted into an arbitrary bit string.
  // Eg: for qubits 0,2 in a state k = ba ( ba = 00 => k=0, etc).
  // indexes0([1], k) -> int(b0a)
  // indexes0([1,3], k) -> int(0b0a)
  // Example: k = 77  = 1001101 , qubits_sorted = [1,4]
  // ==> output = 297 = 100101001 (with 0's put into places 1 and 4).
  template<typename list_t>
  uint_t index0(const list_t &qubits_sorted, const uint_t k) const;

  // Return a std::unique_ptr to an array of of 2^N in ints
  // each int corresponds to an N qubit bitstring for M-N qubit bits in state k,
  // and the specified N qubits in states [0, ..., 2^N - 1]
  // qubits_sorted must be sorted lowest to highest. Eg. {0, 1}.
  // qubits specifies the location of the qubits in the returned strings.
  // NOTE: since the return is a unique_ptr it cannot be copied.
  // indexes returns the array of all bit values for the specified qubits
  // (Eg: for qubits 0,2 in a state k = ba:
  // indexes([1], [1], k) = [int(b0a), int(b1a)],
  // if it were two qubits inserted say at 1,3 it would be:
  // indexes([1,3], [1,3], k) -> [int(0b0a), int(0b1a), int(1b0a), (1b1a)]
  // If the qubits were passed in reverse order it would swap qubit position in the list:
  // indexes([3,1], [1,3], k) -> [int(0b0a), int(1b0a), int(0b1a), (1b1a)]
  // Example: k=77, qubits=qubits_sorted=[1,4] ==> output=[297,299,313,315]
  // input: k = 77  = 1001101
  // output[0]: 297 = 100101001 (with 0's put into places 1 and 4).
  // output[1]: 299 = 100101011 (with 0 put into place 1, and 1 put into place 4).
  // output[2]: 313 = 100111001 (with 1 put into place 1, and 0 put into place 4).
  // output[3]: 313 = 100111011 (with 1's put into places 1 and 4).
  indexes_t indexes(const reg_t &qubits, const reg_t &qubits_sorted, const uint_t k) const;

  // As above but returns a fixed sized array of of 2^N in ints
  template<size_t N>
  areg_t<1ULL << N> indexes(const areg_t<N> &qs, const areg_t<N> &qubits_sorted, const uint_t k) const;

  // State initialization of a component
  // Initialize the specified qubits to a desired statevector
  // (leaving the other qubits in their current state)
  // assuming the qubits being initialized have already been reset to the zero state
  // (using apply_reset)
  void initialize_component(const reg_t &qubits, const cvector_t<double> &state);

  //-----------------------------------------------------------------------
  // Check point operations
  //-----------------------------------------------------------------------

  // Create a checkpoint of the current state
  void checkpoint();

  // Revert to the checkpoint
  void revert(bool keep);

  // Compute the inner product of current state with checkpoint state
  std::complex<double> inner_product() const;

  //-----------------------------------------------------------------------
  // Initialization
  //-----------------------------------------------------------------------

  // Initializes the current vector so that all qubits are in the |0> state.
  void initialize();

  // Initializes the vector to a custom initial state.
  // If the length of the data vector does not match the number of qubits
  // an exception is raised.
  void initialize_from_vector(const cvector_t<double> &data);

  // Initializes the vector to a custom initial state.
  // If num_states does not match the number of qubits an exception is raised.
  void initialize_from_data(const std::complex<data_t>* data, const size_t num_states);

  //-----------------------------------------------------------------------
  // Apply Matrices
  //-----------------------------------------------------------------------

  // Apply a 1-qubit matrix to the state vector.
  // The matrix is input as vector of the column-major vectorized 1-qubit matrix.
  void apply_matrix(const uint_t qubit, const cvector_t<double> &mat);

  // Apply a N-qubit matrix to the state vector.
  // The matrix is input as vector of the column-major vectorized N-qubit matrix.
  void apply_matrix(const reg_t &qubits, const cvector_t<double> &mat);

  // Apply a stacked set of 2^control_count target_count--qubit matrix to the state vector.
  // The matrix is input as vector of the column-major vectorized N-qubit matrix.
  void apply_multiplexer(const reg_t &control_qubits, const reg_t &target_qubits, const cvector_t<double> &mat);

  // Apply a 1-qubit diagonal matrix to the state vector.
  // The matrix is input as vector of the matrix diagonal.
  void apply_diagonal_matrix(const uint_t qubit, const cvector_t<double> &mat);

  // Apply a N-qubit diagonal matrix to the state vector.
  // The matrix is input as vector of the matrix diagonal.
  void apply_diagonal_matrix(const reg_t &qubits, const cvector_t<double> &mat);
  
  // Swap pairs of indicies in the underlying vector
  void apply_permutation_matrix(const reg_t &qubits,
                                const std::vector<std::pair<uint_t, uint_t>> &pairs);

  //-----------------------------------------------------------------------
  // Apply Specialized Gates
  //-----------------------------------------------------------------------

  // Apply a general N-qubit multi-controlled X-gate
  // If N=1 this implements an optimized X gate
  // If N=2 this implements an optimized CX gate
  // If N=3 this implements an optimized Toffoli gate
  void apply_mcx(const reg_t &qubits);

  // Apply a general multi-controlled Y-gate
  // If N=1 this implements an optimized Y gate
  // If N=2 this implements an optimized CY gate
  // If N=3 this implements an optimized CCY gate
  void apply_mcy(const reg_t &qubits);
  
  // Apply a general multi-controlled single-qubit phase gate
  // with diagonal [1, ..., 1, phase]
  // If N=1 this implements an optimized single-qubit phase gate
  // If N=2 this implements an optimized CPhase gate
  // If N=3 this implements an optimized CCPhase gate
  // if phase = -1 this is a Z, CZ, CCZ gate
  void apply_mcphase(const reg_t &qubits, const std::complex<double> phase);

  // Apply a general multi-controlled single-qubit unitary gate
  // If N=1 this implements an optimized single-qubit U gate
  // If N=2 this implements an optimized CU gate
  // If N=3 this implements an optimized CCU gate
  void apply_mcu(const reg_t &qubits, const cvector_t<double> &mat);

  // Apply a general multi-controlled SWAP gate
  // If N=2 this implements an optimized SWAP  gate
  // If N=3 this implements an optimized Fredkin gate
  void apply_mcswap(const reg_t &qubits);

  //-----------------------------------------------------------------------
  // Z-measurement outcome probabilities
  //-----------------------------------------------------------------------

  // Return the Z-basis measurement outcome probability P(outcome) for
  // outcome in [0, 2^num_qubits - 1]
  virtual double probability(const uint_t outcome) const;

  // Return the probabilities for all measurement outcomes in the current vector
  // This is equivalent to returning a new vector with  new[i]=|orig[i]|^2.
  // Eg. For 2-qubits this is [P(00), P(01), P(010), P(11)]
  virtual std::vector<double> probabilities() const;

  // Return the Z-basis measurement outcome probabilities [P(0), ..., P(2^N-1)]
  // for measurement of N-qubits.
  virtual std::vector<double> probabilities(const reg_t &qubits) const;

  // Return M sampled outcomes for Z-basis measurement of all qubits
  // The input is a length M list of random reals between [0, 1) used for
  // generating samples.
  virtual reg_t sample_measure(const std::vector<double> &rnds) const;

  //-----------------------------------------------------------------------
  // Norms
  //-----------------------------------------------------------------------
  
  // Returns the norm of the current vector
  double norm() const;

  // These functions return the norm <psi|A^dagger.A|psi> obtained by
  // applying a matrix A to the vector. It is equivalent to returning the
  // expectation value of A^\dagger A, and could probably be removed because
  // of this.

  // Return the norm for of the vector obtained after apply the 1-qubit
  // matrix mat to the vector.
  // The matrix is input as vector of the column-major vectorized 1-qubit matrix.
  double norm(const uint_t qubit, const cvector_t<double> &mat) const;

  // Return the norm for of the vector obtained after apply the N-qubit
  // matrix mat to the vector.
  // The matrix is input as vector of the column-major vectorized N-qubit matrix.
  double norm(const reg_t &qubits, const cvector_t<double> &mat) const;

  // Return the norm for of the vector obtained after apply the 1-qubit
  // diagonal matrix mat to the vector.
  // The matrix is input as vector of the matrix diagonal.
  double norm_diagonal(const uint_t qubit, const cvector_t<double> &mat) const;

  // Return the norm for of the vector obtained after apply the N-qubit
  // diagonal matrix mat to the vector.
  // The matrix is input as vector of the matrix diagonal.
  double norm_diagonal(const reg_t &qubits, const cvector_t<double> &mat) const;

  //-----------------------------------------------------------------------
  // JSON configuration settings
  //-----------------------------------------------------------------------

  // Set the threshold for chopping values to 0 in JSON
  void set_json_chop_threshold(double threshold);

  // Set the threshold for chopping values to 0 in JSON
  double get_json_chop_threshold() {return json_chop_threshold_;}

  //-----------------------------------------------------------------------
  // OpenMP configuration settings
  //-----------------------------------------------------------------------

  // Set the maximum number of OpenMP thread for operations.
  void set_omp_threads(int n);

  // Get the maximum number of OpenMP thread for operations.
  uint_t get_omp_threads() {return omp_threads_;}

  // Set the qubit threshold for activating OpenMP.
  // If self.qubits() > threshold OpenMP will be activated.
  void set_omp_threshold(int n);

  // Get the qubit threshold for activating OpenMP.
  uint_t get_omp_threshold() {return omp_threshold_;}

  //-----------------------------------------------------------------------
  // Optimization configuration settings
  //-----------------------------------------------------------------------

  // Set the sample_measure index size
  void set_sample_measure_index_size(int n) {sample_measure_index_size_ = n;}

  // Get the sample_measure index size
  int get_sample_measure_index_size() {return sample_measure_index_size_;}

<<<<<<< HEAD
#ifdef __AVX2__
  void enable_avx(bool use) { use_avx_ = use;}
#endif
=======
  void enable_avx(bool use) { use_avx_ = use; }
>>>>>>> dee6e90d

protected:

  //-----------------------------------------------------------------------
  // Protected data members
  //-----------------------------------------------------------------------
  size_t num_qubits_;
  size_t data_size_;
  std::complex<data_t>* data_;
  std::complex<data_t>* checkpoint_;

  //-----------------------------------------------------------------------
  // Config settings
  //----------------------------------------------------------------------- 
  uint_t omp_threads_ = 1;     // Disable multithreading by default
  uint_t omp_threshold_ = 14;  // Qubit threshold for multithreading when enabled
  int sample_measure_index_size_ = 10; // Sample measure indexing qubit size
  double json_chop_threshold_ = 0;  // Threshold for choping small values
                                    // in JSON serialization
#ifdef __AVX2__
  bool use_avx_ = true;
#endif

#ifdef __AVX2__
  bool use_avx_ = is_avx2_supported();
#else
  bool use_avx_ = false;
#endif

  //-----------------------------------------------------------------------
  // Error Messages
  //-----------------------------------------------------------------------

  void check_qubit(const uint_t qubit) const;
  void check_vector(const cvector_t<data_t> &diag, uint_t nqubits) const;
  void check_matrix(const cvector_t<data_t> &mat, uint_t nqubits) const;
  void check_dimension(const QubitVector &qv) const;
  void check_checkpoint() const;

  //-----------------------------------------------------------------------
  // Statevector update with Lambda function
  //-----------------------------------------------------------------------
  // Apply a lambda function to all entries of the statevector.
  // The function signature should be:
  //
  // [&](const int_t k)->void
  //
  // where k is the index of the vector
  template <typename Lambda>
  void apply_lambda(Lambda&& func);

  //-----------------------------------------------------------------------
  // Statevector block update with Lambda function
  //-----------------------------------------------------------------------
  // These functions loop through the indexes of the qubitvector data and
  // apply a lambda function to each block specified by the qubits argument.
  //
  // NOTE: The lambda functions can use the dynamic or static indexes
  // signature however if N is known at compile time the static case should
  // be preferred as it is significantly faster.

  // Apply a N-qubit lambda function to all blocks of the statevector
  // for the given qubits. The function signature should be either:
  //
  // (Static): [&](const areg_t<1ULL<<N> &inds)->void
  // (Dynamic): [&](const indexes_t &inds)->void
  //
  // where `inds` are the 2 ** N indexes for each N-qubit block returned by
  // the `indexes` function.
  template <typename Lambda, typename list_t>
  void apply_lambda(Lambda&& func, const list_t &qubits);

  // Apply an N-qubit parameterized lambda function to all blocks of the
  // statevector for the given qubits. The function signature should be:
  //
  // (Static): [&](const areg_t<1ULL<<N> &inds, const param_t &params)->void
  // (Dynamic): [&](const indexes_t &inds, const param_t &params)->void
  //
  // where `inds` are the 2 ** N indexes for each N-qubit block returned by
  // the `indexes` function and `param` is a templated parameter class.
  // (typically a complex vector).
  template <typename Lambda, typename list_t, typename param_t>
  void apply_lambda(Lambda&& func, const list_t &qubits, const param_t &par);

  //-----------------------------------------------------------------------
  // State reduction with Lambda functions
  //-----------------------------------------------------------------------
  // Apply a complex reduction lambda function to all entries of the
  // statevector and return the complex result.
  // The function signature should be:
  //
  // [&](const int_t k, double &val_re, double &val_im)->void
  //
  // where k is the index of the vector, val_re and val_im are the doubles
  // to store the reduction.
  // Returns std::complex<double>(val_re, val_im)
  template <typename Lambda>
  std::complex<double> apply_reduction_lambda(Lambda&& func) const;

  //-----------------------------------------------------------------------
  // Statevector block reduction with Lambda function
  //-----------------------------------------------------------------------
  // These functions loop through the indexes of the qubitvector data and
  // apply a reduction lambda function to each block specified by the qubits
  // argument. The reduction lambda stores the reduction in two doubles
  // (val_re, val_im) and returns the complex result std::complex<double>(val_re, val_im)
  //
  // NOTE: The lambda functions can use the dynamic or static indexes
  // signature however if N is known at compile time the static case should
  // be preferred as it is significantly faster.

  // Apply a N-qubit complex matrix reduction lambda function to all blocks
  // of the statevector for the given qubits.
  // The lambda function signature should be:
  //
  // (Static): [&](const areg_t<1ULL<<N> &inds, const param_t &mat,
  //               double &val_re, double &val_im)->void
  // (Dynamic): [&](const indexes_t &inds, const param_t &mat,
  //                double &val_re, double &val_im)->void
  //
  // where `inds` are the 2 ** N indexes for each N-qubit block returned by
  // the `indexes` function, `val_re` and `val_im` are the doubles to
  // store the reduction returned as std::complex<double>(val_re, val_im).
  template <typename Lambda, typename list_t>
  std::complex<double> apply_reduction_lambda(Lambda&& func,
                                              const list_t &qubits) const;

  // Apply a N-qubit complex matrix reduction lambda function to all blocks
  // of the statevector for the given qubits.
  // The lambda function signature should be:
  //
  // (Static): [&](const areg_t<1ULL<<N> &inds, const param_t &parms,
  //               double &val_re, double &val_im)->void
  // (Dynamic): [&](const indexes_t &inds, const param_t &params,
  //                double &val_re, double &val_im)->void
  //
  // where `inds` are the 2 ** N indexes for each N-qubit block returned by
  // the `indexe`s function, `params` is a templated parameter class
  // (typically a complex vector), `val_re` and `val_im` are the doubles to
  // store the reduction returned as std::complex<double>(val_re, val_im).
  template <typename Lambda, typename list_t, typename param_t>
  std::complex<double> apply_reduction_lambda(Lambda&& func,
                                              const list_t &qubits,
                                              const param_t &params) const;
};

/*******************************************************************************
 *
 * Implementations
 *
 ******************************************************************************/

//------------------------------------------------------------------------------
// JSON Serialization
//------------------------------------------------------------------------------

template <typename data_t>
inline void to_json(json_t &js, const QubitVector<data_t> &qv) {
  js = qv.json();
}

template <typename data_t>
json_t QubitVector<data_t>::json() const {
  const int_t END = data_size_;
  const json_t ZERO = std::complex<data_t>(0.0, 0.0);
  json_t js = json_t(data_size_, ZERO);

  if (json_chop_threshold_ > 0) {
    #pragma omp parallel for if (num_qubits_ > omp_threshold_ && omp_threads_ > 1) num_threads(omp_threads_)
    for (int_t j=0; j < END; j++) {
      if (std::abs(data_[j].real()) > json_chop_threshold_)
        js[j][0] = data_[j].real();
      if (std::abs(data_[j].imag()) > json_chop_threshold_)
        js[j][1] = data_[j].imag();
    }
  } else {
    #pragma omp parallel for if (num_qubits_ > omp_threshold_ && omp_threads_ > 1) num_threads(omp_threads_)
    for (int_t j=0; j < END; j++) {
      js[j][0] = data_[j].real();
      js[j][1] = data_[j].imag();
    }
  }
  return js;
}

//------------------------------------------------------------------------------
// Error Handling
//------------------------------------------------------------------------------

template <typename data_t>
void QubitVector<data_t>::check_qubit(const uint_t qubit) const {
  if (qubit + 1 > num_qubits_) {
    std::string error = "QubitVector: qubit index " + std::to_string(qubit) +
                        " > " + std::to_string(num_qubits_);
    throw std::runtime_error(error);
  }
}

template <typename data_t>
void QubitVector<data_t>::check_matrix(const cvector_t<data_t> &vec, uint_t nqubits) const {
  const size_t DIM = BITS[nqubits];
  const auto SIZE = vec.size();
  if (SIZE != DIM * DIM) {
    std::string error = "QubitVector: vector size is " + std::to_string(SIZE) +
                        " != " + std::to_string(DIM * DIM);
    throw std::runtime_error(error);
  }
}

template <typename data_t>
void QubitVector<data_t>::check_vector(const cvector_t<data_t> &vec, uint_t nqubits) const {
  const size_t DIM = BITS[nqubits];
  const auto SIZE = vec.size();
  if (SIZE != DIM) {
    std::string error = "QubitVector: vector size is " + std::to_string(SIZE) +
                        " != " + std::to_string(DIM);
    throw std::runtime_error(error);
  }
}

template <typename data_t>
void QubitVector<data_t>::check_dimension(const QubitVector &qv) const {
  if (data_size_ != qv.size_) {
    std::string error = "QubitVector: vectors are different shape " +
                         std::to_string(data_size_) + " != " +
                         std::to_string(qv.num_states_);
    throw std::runtime_error(error);
  }
}

template <typename data_t>
void QubitVector<data_t>::check_checkpoint() const {
  if (!checkpoint_) {
    throw std::runtime_error("QubitVector: checkpoint must exist for inner_product() or revert()");
  }
}

//------------------------------------------------------------------------------
// Constructors & Destructor
//------------------------------------------------------------------------------

template <typename data_t>
QubitVector<data_t>::QubitVector(size_t num_qubits) : num_qubits_(0), data_(nullptr), checkpoint_(0){
  set_num_qubits(num_qubits);
}

template <typename data_t>
QubitVector<data_t>::QubitVector() : QubitVector(0) {}

template <typename data_t>
QubitVector<data_t>::~QubitVector() {
  if (data_)
    free(data_);

  if (checkpoint_)
    free(checkpoint_);
}

//------------------------------------------------------------------------------
// Element access operators
//------------------------------------------------------------------------------

template <typename data_t>
std::complex<data_t> &QubitVector<data_t>::operator[](uint_t element) {
  // Error checking
  #ifdef DEBUG
  if (element > data_size_) {
    std::string error = "QubitVector: vector index " + std::to_string(element) +
                        " > " + std::to_string(data_size_);
    throw std::runtime_error(error);
  }
  #endif
  return data_[element];
}

template <typename data_t>
std::complex<data_t> QubitVector<data_t>::operator[](uint_t element) const {
  // Error checking
  #ifdef DEBUG
  if (element > data_size_) {
    std::string error = "QubitVector: vector index " + std::to_string(element) +
                        " > " + std::to_string(data_size_);
    throw std::runtime_error(error);
  }
  #endif
  return data_[element];
}

template <typename data_t>
cvector_t<data_t> QubitVector<data_t>::vector() const {
  cvector_t<data_t> ret(data_size_, 0.);
  const int_t END = data_size_;
  #pragma omp parallel for if (num_qubits_ > omp_threshold_ && omp_threads_ > 1) num_threads(omp_threads_)
  for (int_t j=0; j < END; j++) {
    ret[j] = data_[j];
  }
  return ret;
}

//------------------------------------------------------------------------------
// Indexing
//------------------------------------------------------------------------------

template <typename data_t>
template <typename list_t>
uint_t QubitVector<data_t>::index0(const list_t &qubits_sorted, const uint_t k) const {
  uint_t lowbits, retval = k;
  for (size_t j = 0; j < qubits_sorted.size(); j++) {
    lowbits = retval & MASKS[qubits_sorted[j]];
    retval >>= qubits_sorted[j];
    retval <<= qubits_sorted[j] + 1;
    retval |= lowbits;
  }
  return retval;
}

template <typename data_t>
template <size_t N>
areg_t<1ULL << N> QubitVector<data_t>::indexes(const areg_t<N> &qs,
                                               const areg_t<N> &qubits_sorted,
                                               const uint_t k) const {
  areg_t<1ULL << N> ret;
  ret[0] = index0(qubits_sorted, k);
  for (size_t i = 0; i < N; i++) {
    const auto n = BITS[i];
    const auto bit = BITS[qs[i]];
    for (size_t j = 0; j < n; j++)
      ret[n + j] = ret[j] | bit;
  }
  return ret;
}

template <typename data_t>
indexes_t QubitVector<data_t>::indexes(const reg_t& qubits,
                                       const reg_t& qubits_sorted,
                                       const uint_t k) const {
  const auto N = qubits_sorted.size();
  indexes_t ret(new uint_t[BITS[N]]);
  // Get index0
  ret[0] = index0(qubits_sorted, k);
  for (size_t i = 0; i < N; i++) {
    const auto n = BITS[i];
    const auto bit = BITS[qubits[i]];
    for (size_t j = 0; j < n; j++)
      ret[n + j] = ret[j] | bit;
  }
  return ret;
}

//------------------------------------------------------------------------------
// State initialize component
//------------------------------------------------------------------------------
template <typename data_t>
void QubitVector<data_t>::initialize_component(const reg_t &qubits, const cvector_t<double> &state0) {

  cvector_t<data_t> state = convert(state0);

  // Lambda function for initializing component
  auto lambda = [&](const indexes_t &inds, const cvector_t<data_t> &_state)->void {
    const uint_t DIM = 1ULL << qubits.size();
    std::complex<data_t> cache = data_[inds[0]];  // the k-th component of non-initialized vector
    for (size_t i = 0; i < DIM; i++) {
      data_[inds[i]] = cache * _state[i];  // set component to psi[k] * state[i]
    }    // (where psi is is the post-reset state of the non-initialized qubits)
   };
  // Use the lambda function
  apply_lambda(lambda, qubits, state);
}

//------------------------------------------------------------------------------
// Utility
//------------------------------------------------------------------------------

template <typename data_t>
void QubitVector<data_t>::zero() {
  const int_t END = data_size_;    // end for k loop

#pragma omp parallel for if (num_qubits_ > omp_threshold_ && omp_threads_ > 1) num_threads(omp_threads_)
  for (int_t k = 0; k < END; ++k) {
    data_[k] = 0.0;
  }
}

template <typename data_t>
cvector_t<data_t> QubitVector<data_t>::convert(const cvector_t<double>& v) const {
  cvector_t<data_t> ret(v.size());
  for (size_t i = 0; i < v.size(); ++i)
    ret[i] = v[i];
  return ret;
}


template <typename data_t>
void QubitVector<data_t>::set_num_qubits(size_t num_qubits) {

  allocate_mem<data_t>(num_qubits);

  if (checkpoint_) {
    free(checkpoint_);
    checkpoint_ = nullptr;
  }

  data_size_ = BITS[num_qubits];
  num_qubits_ = num_qubits;
}

template <typename data_t>
void QubitVector<data_t>::allocate_mem(size_t num_qubits){
  // Free any currently assigned memory
  if (data_) {
    if (num_qubits != num_qubits_) {
      free(data_);
      data_ = nullptr;
    }
  }

  auto data_size = BITS[num_qubits];
  // Allocate memory for new vector
  if (data_ == nullptr) {
#ifndef _WIN64
    void* data;
<<<<<<< HEAD
    posix_memalign(&data, 64, sizeof(std::complex<data_t>) * data_size);
    data_ = reinterpret_cast<std::complex<data_t>*>(data);
#else
    data_ = reinterpret_cast<std::complex<data_t>*>(_aligned_malloc(sizeof(std::complex<data_t>) * data_size, 64));
#endif
=======
    posix_memalign(&data, 64, sizeof(std::complex<data_t>) * data_size_);
    data_ = reinterpret_cast<std::complex<data_t>*>(data);
#else
    data_ = reinterpret_cast<std::complex<data_t>*>(malloc(sizeof(std::complex<data_t>) * data_size_));
#endif
  }
>>>>>>> dee6e90d
}


template <typename data_t>
size_t QubitVector<data_t>::required_memory_mb(uint_t num_qubits) const {

  size_t unit = std::log2(sizeof(std::complex<data_t>));
  size_t shift_mb = std::max<int_t>(0, num_qubits + unit - 20);
  size_t mem_mb = 1ULL << shift_mb;
  return mem_mb;
}


template <typename data_t>
void QubitVector<data_t>::checkpoint() {
  if (!checkpoint_)
    checkpoint_ = reinterpret_cast<std::complex<data_t>*>(malloc(sizeof(std::complex<data_t>) * data_size_));

  const int_t END = data_size_;    // end for k loop
  #pragma omp parallel for if (num_qubits_ > omp_threshold_ && omp_threads_ > 1) num_threads(omp_threads_)
  for (int_t k = 0; k < END; ++k)
    checkpoint_[k] = data_[k];
}


template <typename data_t>
void QubitVector<data_t>::revert(bool keep) {

  #ifdef DEBUG
  check_checkpoint();
  #endif

  // If we aren't keeping checkpoint we don't need to copy memory
  // we can simply swap the pointers and free discarded memory
  if (!keep) {
    free(data_);
    data_ = checkpoint_;
    checkpoint_ = nullptr;
  } else {
    // Otherwise we need to copy data
    const int_t END = data_size_;    // end for k loop
#pragma omp parallel for if (num_qubits_ > omp_threshold_ && omp_threads_ > 1) num_threads(omp_threads_)
    for (int_t k = 0; k < END; ++k)
      data_[k] = checkpoint_[k];
  }
}

template <typename data_t>
std::complex<double> QubitVector<data_t>::inner_product() const {

  #ifdef DEBUG
  check_checkpoint();
  #endif
  // Lambda function for inner product with checkpoint state
  auto lambda = [&](int_t k, double &val_re, double &val_im)->void {
    const std::complex<double> z = data_[k] * std::conj(checkpoint_[k]);
    val_re += std::real(z);
    val_im += std::imag(z);
  };
  return apply_reduction_lambda(lambda);
}

//------------------------------------------------------------------------------
// Initialization
//------------------------------------------------------------------------------

template <typename data_t>
void QubitVector<data_t>::initialize() {
  zero();
  data_[0] = 1.;
}

template <typename data_t>
void QubitVector<data_t>::initialize_from_vector(const cvector_t<double> &statevec) {
  if (data_size_ != statevec.size()) {
    std::string error = "QubitVector::initialize input vector is incorrect length (" + 
                        std::to_string(data_size_) + "!=" +
                        std::to_string(statevec.size()) + ")";
    throw std::runtime_error(error);
  }

  const int_t END = data_size_;    // end for k loop

#pragma omp parallel for if (num_qubits_ > omp_threshold_ && omp_threads_ > 1) num_threads(omp_threads_)
  for (int_t k = 0; k < END; ++k)
    data_[k] = statevec[k];
}

template <typename data_t>
void QubitVector<data_t>::initialize_from_data(const std::complex<data_t>* statevec, const size_t num_states) {
  if (data_size_ != num_states) {
    std::string error = "QubitVector::initialize input vector is incorrect length (" +
                        std::to_string(data_size_) + "!=" + std::to_string(num_states) + ")";
    throw std::runtime_error(error);
  }

  const int_t END = data_size_;    // end for k loop

#pragma omp parallel for if (num_qubits_ > omp_threshold_ && omp_threads_ > 1) num_threads(omp_threads_)
  for (int_t k = 0; k < END; ++k)
    data_[k] = statevec[k];
}


/*******************************************************************************
 *
 * CONFIG SETTINGS
 *
 ******************************************************************************/

template <typename data_t>
void QubitVector<data_t>::set_omp_threads(int n) {
  if (n > 0)
    omp_threads_ = n;
}

template <typename data_t>
void QubitVector<data_t>::set_omp_threshold(int n) {
  if (n > 0)
    omp_threshold_ = n;
}

template <typename data_t>
void QubitVector<data_t>::set_json_chop_threshold(double threshold) {
  json_chop_threshold_ = threshold;
}

/*******************************************************************************
 *
 * LAMBDA FUNCTION TEMPLATES
 *
 ******************************************************************************/


//------------------------------------------------------------------------------
// State update
//------------------------------------------------------------------------------

template <typename data_t>
template<typename Lambda>
void QubitVector<data_t>::apply_lambda(Lambda&& func) {
  const int_t END = data_size_;
#pragma omp parallel if (num_qubits_ > omp_threshold_ && omp_threads_ > 1) num_threads(omp_threads_)
  {
#pragma omp for
    for (int_t k = 0; k < END; k++) {
      std::forward<Lambda>(func)(k);
    }
  }
}

template <typename data_t>
template<typename Lambda, typename list_t>
void QubitVector<data_t>::apply_lambda(Lambda&& func, const list_t &qubits) {

  // Error checking
  #ifdef DEBUG
  for (const auto &qubit : qubits)
    check_qubit(qubit);
  #endif

  const auto NUM_QUBITS = qubits.size();
  const int_t END = data_size_ >> NUM_QUBITS;
  auto qubits_sorted = qubits;
  std::sort(qubits_sorted.begin(), qubits_sorted.end());
#pragma omp parallel if (num_qubits_ > omp_threshold_ && omp_threads_ > 1) num_threads(omp_threads_)
  {
#pragma omp for
    for (int_t k = 0; k < END; k++) {
      // store entries touched by U
      const auto inds = indexes(qubits, qubits_sorted, k);
      std::forward<Lambda>(func)(inds);
    }
  }
}

template <typename data_t>
template<typename Lambda, typename list_t, typename param_t>
void QubitVector<data_t>::apply_lambda(Lambda&& func,
                                       const list_t &qubits,
                                       const param_t &params) {

  // Error checking
  #ifdef DEBUG
  for (const auto &qubit : qubits)
    check_qubit(qubit);
  #endif

  const auto NUM_QUBITS = qubits.size();
  const int_t END = data_size_ >> NUM_QUBITS;
  auto qubits_sorted = qubits;
  std::sort(qubits_sorted.begin(), qubits_sorted.end());

#pragma omp parallel if (num_qubits_ > omp_threshold_ && omp_threads_ > 1) num_threads(omp_threads_)
  {
#pragma omp for
    for (int_t k = 0; k < END; k++) {
      const auto inds = indexes(qubits, qubits_sorted, k);
      std::forward<Lambda>(func)(inds, params);
    }
  }
}


//------------------------------------------------------------------------------
// Reduction Lambda
//------------------------------------------------------------------------------

template <typename data_t>
template<typename Lambda>
std::complex<double> QubitVector<data_t>::apply_reduction_lambda(Lambda &&func) const {
  // Reduction variables
  double val_re = 0.;
  double val_im = 0.;
  const int_t END = data_size_;
#pragma omp parallel reduction(+:val_re, val_im) if (num_qubits_ > omp_threshold_ && omp_threads_ > 1)         \
                                               num_threads(omp_threads_)
  {
#pragma omp for
    for (int_t k = 0; k < END; k++) {
        std::forward<Lambda>(func)(k, val_re, val_im);
      }
  } // end omp parallel
  return std::complex<double>(val_re, val_im);
}


template <typename data_t>
template<typename Lambda, typename list_t>
std::complex<double>
QubitVector<data_t>::apply_reduction_lambda(Lambda&& func,
                                            const list_t &qubits) const {

  // Error checking
  #ifdef DEBUG
  for (const auto &qubit : qubits)
    check_qubit(qubit);
  #endif

  const size_t NUM_QUBITS =  qubits.size();
  const int_t END = data_size_ >> NUM_QUBITS;
  auto qubits_sorted = qubits;
  std::sort(qubits_sorted.begin(), qubits_sorted.end());

  // Reduction variables
  double val_re = 0.;
  double val_im = 0.;
#pragma omp parallel reduction(+:val_re, val_im) if (num_qubits_ > omp_threshold_ && omp_threads_ > 1)         \
                                               num_threads(omp_threads_)
  {
#pragma omp for
    for (int_t k = 0; k < END; k++) {
      const auto inds = indexes(qubits, qubits_sorted, k);
      std::forward<Lambda>(func)(inds, val_re, val_im);
    }
  } // end omp parallel
  return std::complex<double>(val_re, val_im);
}


template <typename data_t>
template<typename Lambda, typename list_t, typename param_t>
std::complex<double>
QubitVector<data_t>::apply_reduction_lambda(Lambda&& func,
                                            const list_t &qubits,
                                            const param_t &params) const {

  const auto NUM_QUBITS = qubits.size();
  // Error checking
  #ifdef DEBUG
  for (const auto &qubit : qubits)
    check_qubit(qubit);
  #endif

  const int_t END = data_size_ >> NUM_QUBITS;
  auto qubits_sorted = qubits;
  std::sort(qubits_sorted.begin(), qubits_sorted.end());

  // Reduction variables
  double val_re = 0.;
  double val_im = 0.;
#pragma omp parallel reduction(+:val_re, val_im) if (num_qubits_ > omp_threshold_ && omp_threads_ > 1)         \
                                               num_threads(omp_threads_)
  {
#pragma omp for
    for (int_t k = 0; k < END; k++) {
      const auto inds = indexes(qubits, qubits_sorted, k);
      std::forward<Lambda>(func)(inds, params, val_re, val_im);
    }
  } // end omp parallel
  return std::complex<double>(val_re, val_im);
}


/*******************************************************************************
 *
 * MATRIX MULTIPLICATION
 *
 ******************************************************************************/
template <typename data_t>
void QubitVector<data_t>::apply_matrix(const reg_t &qubits,
                                       const cvector_t<double> &mat) {

  const size_t N = qubits.size();
  // Error checking
  #ifdef DEBUG
  check_vector(mat, 2 * N);
  #endif

#ifdef __AVX2__
  if (use_avx_ &&
      apply_matrix_avx<data_t>(//
          data_, data_size_, qubits, (void*) convert(mat).data(), //
          (num_qubits_ > omp_threshold_ && omp_threads_ > 1)? omp_threads_: 1 )) {
    return;
  }
#endif
  // Static array optimized lambda functions
  switch (N) {
    case 1:
      apply_matrix(qubits[0], mat);
      return;
    case 2: {
      // Lambda function for 2-qubit matrix multiplication
      auto lambda = [&](const areg_t<4> &inds, const cvector_t<data_t> &_mat)->void {
        std::array<std::complex<data_t>, 4> cache;
        for (size_t i = 0; i < 4; i++) {
          const auto ii = inds[i];
          cache[i] = data_[ii];
          data_[ii] = 0.;
        }
        // update state vector
        for (size_t i = 0; i < 4; i++)
          for (size_t j = 0; j < 4; j++)
            data_[inds[i]] += _mat[i + 4 * j] * cache[j];
      };
      apply_lambda(lambda, areg_t<2>({{qubits[0], qubits[1]}}), convert(mat));
      return;
    }
    case 3: {
      // Lambda function for 3-qubit matrix multiplication
      auto lambda = [&](const areg_t<8> &inds, const cvector_t<data_t> &_mat)->void {
        std::array<std::complex<data_t>, 8> cache;
        for (size_t i = 0; i < 8; i++) {
          const auto ii = inds[i];
          cache[i] = data_[ii];
          data_[ii] = 0.;
        }
        // update state vector
        for (size_t i = 0; i < 8; i++) {
          for (size_t j = 0; j < 8; j++)
            data_[inds[i]] += _mat[i + 8 * j] * cache[j];
        }
      };
      apply_lambda(lambda, areg_t<3>({{qubits[0], qubits[1], qubits[2]}}), convert(mat));
      return;
    }
    case 4: {
      // Lambda function for 4-qubit matrix multiplication
      auto lambda = [&](const areg_t<16> &inds, const cvector_t<data_t> &_mat)->void {
        std::array<std::complex<data_t>, 16> cache;
        for (size_t i = 0; i < 16; i++) {
          const auto ii = inds[i];
          cache[i] = data_[ii];
          data_[ii] = 0.;
        }
        // update state vector
        for (size_t i = 0; i < 16; i++)
          for (size_t j = 0; j < 16; j++)
            data_[inds[i]] += _mat[i + 16 * j] * cache[j];
      };
      apply_lambda(lambda, areg_t<4>({{qubits[0], qubits[1], qubits[2], qubits[3]}}), convert(mat));
      return;
    }
    default: {
      // Lambda function for N-qubit matrix multiplication
      auto lambda = [&](const indexes_t &inds, const cvector_t<data_t> &_mat)->void {
        const uint_t DIM = BITS[N];
        auto cache = std::make_unique<std::complex<data_t>[]>(DIM);
        for (size_t i = 0; i < DIM; i++) {
          const auto ii = inds[i];
          cache[i] = data_[ii];
          data_[ii] = 0.;
        }
        // update state vector
        for (size_t i = 0; i < DIM; i++)
          for (size_t j = 0; j < DIM; j++)
            data_[inds[i]] += _mat[i + DIM * j] * cache[j];
      };
      apply_lambda(lambda, qubits, convert(mat));
    }
  } // end switch
}

template <typename data_t>
void QubitVector<data_t>::apply_multiplexer(const reg_t &control_qubits,
                                            const reg_t &target_qubits,
                                            const cvector_t<double>  &mat) {
  
  auto lambda = [&](const indexes_t &inds, const cvector_t<data_t> &_mat)->void {
    // General implementation
    const size_t control_count = control_qubits.size();
    const size_t target_count  = target_qubits.size();
    const uint_t DIM = BITS[(target_count+control_count)];
    const uint_t columns = BITS[target_count];
    const uint_t blocks = BITS[control_count];
    // Lambda function for stacked matrix multiplication
    auto cache = std::make_unique<std::complex<data_t>[]>(DIM);
    for (uint_t i = 0; i < DIM; i++) {
      const auto ii = inds[i];
      cache[i] = data_[ii];
      data_[ii] = 0.;
    }
    // update state vector
    for (uint_t b = 0; b < blocks; b++)
      for (uint_t i = 0; i < columns; i++)
        for (uint_t j = 0; j < columns; j++)
	{
	  data_[inds[i+b*columns]] += _mat[i+b*columns + DIM * j] * cache[b*columns+j];
	}
  };
  
  // Use the lambda function
  auto qubits = target_qubits;
  for (const auto &q : control_qubits) {qubits.push_back(q);}
  apply_lambda(lambda, qubits, convert(mat));
}

template <typename data_t>
void QubitVector<data_t>::apply_diagonal_matrix(const reg_t &qubits,
                                                const cvector_t<double> &diag) {

  // Error checking
  #ifdef DEBUG
  check_vector(diag, qubits.size());
  #endif

  if (qubits.size() == 1) {
    apply_diagonal_matrix(qubits[0], diag);
    return;
  }

  auto lambda = [&](const areg_t<2> &inds, const cvector_t<data_t> &_diag)->void {
    for (int_t i = 0; i < 2; ++i) {
      const int_t k = inds[i];
      int_t iv = 0;
      for (int_t j = 0; j < qubits.size(); j++)
        if ((k & (1ULL << qubits[j])) != 0)
          iv += (1 << j);
      if (_diag[iv] != (data_t) 1.0)
        data_[k] *= _diag[iv];
    }
  };
  apply_lambda(lambda, areg_t<1>({{qubits[0]}}), convert(diag));
}

template <typename data_t>
void QubitVector<data_t>::apply_permutation_matrix(const reg_t& qubits,
                                                   const std::vector<std::pair<uint_t, uint_t>> &pairs) {
  const size_t N = qubits.size();

  // Error checking
  #ifdef DEBUG
  check_vector(diag, N);
  #endif

  switch (N) {
    case 1: {
      // Lambda function for permutation matrix
      auto lambda = [&](const areg_t<2> &inds)->void {
        for (const auto& p : pairs) {
          std::swap(data_[inds[p.first]], data_[inds[p.second]]);
        }
      };
      apply_lambda(lambda, areg_t<1>({{qubits[0]}}));
      return;
    }
    case 2: {
      // Lambda function for permutation matrix
      auto lambda = [&](const areg_t<4> &inds)->void {
        for (const auto& p : pairs) {
          std::swap(data_[inds[p.first]], data_[inds[p.second]]);
        }
      };
      apply_lambda(lambda, areg_t<2>({{qubits[0], qubits[1]}}));
      return;
    }
    case 3: {
      // Lambda function for permutation matrix
      auto lambda = [&](const areg_t<8> &inds)->void {
        for (const auto& p : pairs) {
          std::swap(data_[inds[p.first]], data_[inds[p.second]]);
        }
      };
      apply_lambda(lambda, areg_t<3>({{qubits[0], qubits[1], qubits[2]}}));
      return;
    }
    case 4: {
      // Lambda function for permutation matrix
      auto lambda = [&](const areg_t<16> &inds)->void {
        for (const auto& p : pairs) {
          std::swap(data_[inds[p.first]], data_[inds[p.second]]);
        }
      };
      apply_lambda(lambda, areg_t<4>({{qubits[0], qubits[1], qubits[2], qubits[3]}}));
      return;
    }
    case 5: {
      // Lambda function for permutation matrix
      auto lambda = [&](const areg_t<32> &inds)->void {
        for (const auto& p : pairs) {
          std::swap(data_[inds[p.first]], data_[inds[p.second]]);
        }
      };
      apply_lambda(lambda, areg_t<5>({{qubits[0], qubits[1], qubits[2],
                                       qubits[3], qubits[4]}}));
      return;
    }
    case 6: {
      // Lambda function for permutation matrix
      auto lambda = [&](const areg_t<64> &inds)->void {
        for (const auto& p : pairs) {
          std::swap(data_[inds[p.first]], data_[inds[p.second]]);
        }
      };
      apply_lambda(lambda, areg_t<6>({{qubits[0], qubits[1], qubits[2],
                                       qubits[3], qubits[4], qubits[5]}}));
      return;
    }
    default: {
      // Lambda function for permutation matrix
      auto lambda = [&](const indexes_t &inds)->void {
        for (const auto& p : pairs) {
          std::swap(data_[inds[p.first]], data_[inds[p.second]]);
        }
      };
      // Use the lambda function
      apply_lambda(lambda, qubits);
    }
  } // end switch
}


/*******************************************************************************
 *
 * APPLY OPTIMIZED GATES
 *
 ******************************************************************************/

//------------------------------------------------------------------------------
// Multi-controlled gates
//------------------------------------------------------------------------------

template <typename data_t>
void QubitVector<data_t>::apply_mcx(const reg_t &qubits) {
  // Calculate the permutation positions for the last qubit.
  const size_t N = qubits.size();
  const size_t pos0 = MASKS[N - 1];
  const size_t pos1 = MASKS[N];

  switch (N) {
    case 1: {
      // Lambda function for X gate
      auto lambda = [&](const areg_t<2> &inds)->void {
        std::swap(data_[inds[pos0]], data_[inds[pos1]]);
      };
      apply_lambda(lambda, areg_t<1>({{qubits[0]}}));
      return;
    }
    case 2: {
      // Lambda function for CX gate
      auto lambda = [&](const areg_t<4> &inds)->void {
        std::swap(data_[inds[pos0]], data_[inds[pos1]]);
      };
      apply_lambda(lambda, areg_t<2>({{qubits[0], qubits[1]}}));
      return;
    }
    case 3: {
      // Lambda function for Toffli gate
      auto lambda = [&](const areg_t<8> &inds)->void {
        std::swap(data_[inds[pos0]], data_[inds[pos1]]);
      };
      apply_lambda(lambda, areg_t<3>({{qubits[0], qubits[1], qubits[2]}}));
      return;
    }
    default: {
      // Lambda function for general multi-controlled X gate
      auto lambda = [&](const indexes_t &inds)->void {
        std::swap(data_[inds[pos0]], data_[inds[pos1]]);
      };
      apply_lambda(lambda, qubits);
    }
  } // end switch
}

template <typename data_t>
void QubitVector<data_t>::apply_mcy(const reg_t &qubits) {
  // Calculate the permutation positions for the last qubit.
  const size_t N = qubits.size();
  const size_t pos0 = MASKS[N - 1];
  const size_t pos1 = MASKS[N];
  const std::complex<data_t> I(0., 1.);

  switch (N) {
    case 1: {
      // Lambda function for Y gate
      auto lambda = [&](const areg_t<2> &inds)->void {
        const std::complex<data_t> cache = data_[inds[pos0]];
        data_[inds[pos0]] = -I * data_[inds[pos1]];
        data_[inds[pos1]] = I * cache;
      };
      apply_lambda(lambda, areg_t<1>({{qubits[0]}}));
      return;
    }
    case 2: {
      // Lambda function for CY gate
      auto lambda = [&](const areg_t<4> &inds)->void {
        const std::complex<data_t> cache = data_[inds[pos0]];
        data_[inds[pos0]] = -I * data_[inds[pos1]];
        data_[inds[pos1]] = I * cache;
      };
      apply_lambda(lambda, areg_t<2>({{qubits[0], qubits[1]}}));
      return;
    }
    case 3: {
      // Lambda function for CCY gate
      auto lambda = [&](const areg_t<8> &inds)->void {
        const std::complex<data_t> cache = data_[inds[pos0]];
        data_[inds[pos0]] = -I * data_[inds[pos1]];
        data_[inds[pos1]] = I * cache;
      };
      apply_lambda(lambda, areg_t<3>({{qubits[0], qubits[1], qubits[2]}}));
      return;
    }
    default: {
      // Lambda function for general multi-controlled Y gate
      auto lambda = [&](const indexes_t &inds)->void {
        const std::complex<data_t> cache = data_[inds[pos0]];
        data_[inds[pos0]] = -I * data_[inds[pos1]];
        data_[inds[pos1]] = I * cache;
      };
      apply_lambda(lambda, qubits);
    }
  } // end switch
}

template <typename data_t>
void QubitVector<data_t>::apply_mcswap(const reg_t &qubits) {
  // Calculate the swap positions for the last two qubits.
  // If N = 2 this is just a regular SWAP gate rather than a controlled-SWAP gate.
  const size_t N = qubits.size();
  const size_t pos0 = MASKS[N - 1];
  const size_t pos1 = pos0 + BITS[N - 2];

  switch (N) {
    case 2: {
      // Lambda function for SWAP gate
      auto lambda = [&](const areg_t<4> &inds)->void {
        std::swap(data_[inds[pos0]], data_[inds[pos1]]);
      };
      apply_lambda(lambda, areg_t<2>({{qubits[0], qubits[1]}}));
      return;
    }
    case 3: {
      // Lambda function for C-SWAP gate
      auto lambda = [&](const areg_t<8> &inds)->void {
        std::swap(data_[inds[pos0]], data_[inds[pos1]]);
      };
      apply_lambda(lambda, areg_t<3>({{qubits[0], qubits[1], qubits[2]}}));
      return;
    }
    default: {
      // Lambda function for general multi-controlled SWAP gate
      auto lambda = [&](const indexes_t &inds)->void {
        std::swap(data_[inds[pos0]], data_[inds[pos1]]);
      };
      apply_lambda(lambda, qubits);
    }
  } // end switch
}

template <typename data_t>
void QubitVector<data_t>::apply_mcphase(const reg_t &qubits, const std::complex<double> phase) {
  const size_t N = qubits.size();
  switch (N) {
    case 1: {
      // Lambda function for arbitrary Phase gate with diagonal [1, phase]
      auto lambda = [&](const areg_t<2> &inds)->void {
        data_[inds[1]] *= phase;
      };
      apply_lambda(lambda, areg_t<1>({{qubits[0]}}));
      return;
    }
    case 2: {
      // Lambda function for CPhase gate with diagonal [1, 1, 1, phase]
      auto lambda = [&](const areg_t<4> &inds)->void {
        data_[inds[3]] *= phase;
      };
      apply_lambda(lambda, areg_t<2>({{qubits[0], qubits[1]}}));
      return;
    }
    case 3: {
      auto lambda = [&](const areg_t<8> &inds)->void {
         data_[inds[7]] *= phase;
      };
      apply_lambda(lambda, areg_t<3>({{qubits[0], qubits[1], qubits[2]}}));
      return;
    }
    default: {
      // Lambda function for general multi-controlled Phase gate
      // with diagonal [1, ..., 1, phase]
      auto lambda = [&](const indexes_t &inds)->void {
         data_[inds[MASKS[N]]] *= phase;
      };
      apply_lambda(lambda, qubits);
    }
  } // end switch
}

template <typename data_t>
void QubitVector<data_t>::apply_mcu(const reg_t &qubits,
                                    const cvector_t<double> &mat) {

  // Calculate the permutation positions for the last qubit.
  const size_t N = qubits.size();
  const size_t pos0 = MASKS[N - 1];
  const size_t pos1 = MASKS[N];

  // Check if matrix is actually diagonal and if so use 
  // diagonal matrix lambda function
  // TODO: this should be changed to not check doubles with ==
  if (mat[1] == 0.0 && mat[2] == 0.0) {
    // Check if actually a phase gate
    if (mat[0] == 1.0) {
      apply_mcphase(qubits, mat[3]);
      return;
    }
    // Otherwise apply general diagonal gate
    const cvector_t<double> diag = {{mat[0], mat[3]}};
    // Diagonal version
    switch (N) {
      case 1: {
        // If N=1 this is just a single-qubit matrix
        apply_diagonal_matrix(qubits[0], diag);
        return;
      }
      case 2: {
        // Lambda function for CU gate
        auto lambda = [&](const areg_t<4> &inds,
                          const cvector_t<data_t> &_diag)->void {
          data_[inds[pos0]] = _diag[0] * data_[inds[pos0]];
          data_[inds[pos1]] = _diag[1] * data_[inds[pos1]];
        };
        apply_lambda(lambda, areg_t<2>({{qubits[0], qubits[1]}}), convert(diag));
        return;
      }
      case 3: {
        // Lambda function for CCU gate
        auto lambda = [&](const areg_t<8> &inds,
                          const cvector_t<data_t> &_diag)->void {
          data_[inds[pos0]] = _diag[0] * data_[inds[pos0]];
          data_[inds[pos1]] = _diag[1] * data_[inds[pos1]];
        };
        apply_lambda(lambda, areg_t<3>({{qubits[0], qubits[1], qubits[2]}}), convert(diag));
        return;
      }
      default: {
        // Lambda function for general multi-controlled U gate
        auto lambda = [&](const indexes_t &inds,
                          const cvector_t<data_t> &_diag)->void {
          data_[inds[pos0]] = _diag[0] * data_[inds[pos0]];
          data_[inds[pos1]] = _diag[1] * data_[inds[pos1]];
        };
        apply_lambda(lambda, qubits, convert(diag));
        return;
      }
    } // end switch
  }

  // Non-diagonal version
  switch (N) {
    case 1: {
      // If N=1 this is just a single-qubit matrix
      apply_matrix(qubits[0], mat);
      return;
    }
    case 2: {
      // Lambda function for CU gate
      auto lambda = [&](const areg_t<4> &inds,
                        const cvector_t<data_t> &_mat)->void {
      const auto cache = data_[inds[pos0]];
      data_[inds[pos0]] = _mat[0] * data_[inds[pos0]] + _mat[2] * data_[inds[pos1]];
      data_[inds[pos1]] = _mat[1] * cache + _mat[3] * data_[inds[pos1]];
      };
      apply_lambda(lambda, areg_t<2>({{qubits[0], qubits[1]}}), convert(mat));
      return;
    }
    case 3: {
      // Lambda function for CCU gate
      auto lambda = [&](const areg_t<8> &inds,
                        const cvector_t<data_t> &_mat)->void {
      const auto cache = data_[inds[pos0]];
      data_[inds[pos0]] = _mat[0] * data_[inds[pos0]] + _mat[2] * data_[inds[pos1]];
      data_[inds[pos1]] = _mat[1] * cache + _mat[3] * data_[inds[pos1]];
      };
      apply_lambda(lambda, areg_t<3>({{qubits[0], qubits[1], qubits[2]}}), convert(mat));
      return;
    }
    default: {
      // Lambda function for general multi-controlled U gate
      auto lambda = [&](const indexes_t &inds,
                        const cvector_t<data_t> &_mat)->void {
      const auto cache = data_[inds[pos0]];
      data_[inds[pos0]] = _mat[0] * data_[inds[pos0]] + _mat[2] * data_[inds[pos1]];
      data_[inds[pos1]] = _mat[1] * cache + _mat[3] * data_[inds[pos1]];
      };
      apply_lambda(lambda, qubits, convert(mat));
      return;
    }
  } // end switch
}

//------------------------------------------------------------------------------
// Single-qubit matrices
//------------------------------------------------------------------------------

template <typename data_t>
void QubitVector<data_t>::apply_matrix(const uint_t qubit,
                                       const cvector_t<double>& mat) {

  // Check if matrix is diagonal and if so use optimized lambda
  if (mat[1] == 0.0 && mat[2] == 0.0) {
    const cvector_t<double> diag = {{mat[0], mat[3]}};
    apply_diagonal_matrix(qubit, diag);
    return;
  }
  
  // Convert qubit to array register for lambda functions
  areg_t<1> qubits = {{qubit}};

  // Check if anti-diagonal matrix and if so use optimized lambda
  if(mat[0] == 0.0 && mat[3] == 0.0) {
    if (mat[1] == 1.0 && mat[2] == 1.0) {
      // X-matrix
      auto lambda = [&](const areg_t<2> &inds)->void {
        std::swap(data_[inds[0]], data_[inds[1]]);
      };
      apply_lambda(lambda, qubits);
      return;
    }
    if (mat[2] == 0.0) {
      // Non-unitary projector
      // possibly used in measure/reset/kraus update
      auto lambda = [&](const areg_t<2> &inds,
                        const cvector_t<data_t> &_mat)->void {
        data_[inds[1]] = _mat[1] * data_[inds[0]];
        data_[inds[0]] = 0.0;
      };
      apply_lambda(lambda, qubits, convert(mat));
      return;
    }
    if (mat[1] == 0.0) {
      // Non-unitary projector
      // possibly used in measure/reset/kraus update
      auto lambda = [&](const areg_t<2> &inds,
                        const cvector_t<data_t> &_mat)->void {
        data_[inds[0]] = _mat[2] * data_[inds[1]];
        data_[inds[1]] = 0.0;
      };
      apply_lambda(lambda, qubits, convert(mat));
      return;
    }
    // else we have a general anti-diagonal matrix
    auto lambda = [&](const areg_t<2> &inds,
                      const cvector_t<data_t> &_mat)->void {
      const std::complex<data_t> cache = data_[inds[0]];
      data_[inds[0]] = _mat[2] * data_[inds[1]];
      data_[inds[1]] = _mat[1] * cache;
    };
    apply_lambda(lambda, qubits, convert(mat));
    return;
  }
#ifdef __AVX2__
  if (use_avx_ &&
      apply_matrix_avx<data_t>(//
          data_, data_size_, qubits, (void*) convert(mat).data(), //
          (num_qubits_ > omp_threshold_ && omp_threads_ > 1)? omp_threads_: 1 )) {
    return;
  }
#endif
  // Otherwise general single-qubit matrix multiplication
  auto lambda = [&](const areg_t<2> &inds, const cvector_t<data_t> &_mat)->void {
    const auto cache = data_[inds[0]];
    data_[inds[0]] = _mat[0] * cache + _mat[2] * data_[inds[1]];
    data_[inds[1]] = _mat[1] * cache + _mat[3] * data_[inds[1]];
  };
  apply_lambda(lambda, qubits, convert(mat));
}

template <typename data_t>
void QubitVector<data_t>::apply_diagonal_matrix(const uint_t qubit,
                                                const cvector_t<double>& diag) {

  // TODO: This should be changed so it isn't checking doubles with ==
  if (diag[0] == 1.0) {  // [[1, 0], [0, z]] matrix
    if (diag[1] == 1.0)
      return; // Identity

    if (diag[1] == std::complex<double>(0., -1.)) { // [[1, 0], [0, -i]]
      auto lambda = [&](const areg_t<2> &inds,
                        const cvector_t<data_t> &_mat)->void {
        const auto k = inds[1];
        double cache = data_[k].imag();
        data_[k].imag(data_[k].real() * -1.);
        data_[k].real(cache);
      };
      apply_lambda(lambda, areg_t<1>({{qubit}}), convert(diag));
      return;
    }
    if (diag[1] == std::complex<double>(0., 1.)) {
      // [[1, 0], [0, i]]
      auto lambda = [&](const areg_t<2> &inds,
                        const cvector_t<data_t> &_mat)->void {
        const auto k = inds[1];
        double cache = data_[k].imag();
        data_[k].imag(data_[k].real());
        data_[k].real(cache * -1.);
      };
      apply_lambda(lambda, areg_t<1>({{qubit}}), convert(diag));
      return;
    } 
    if (diag[0] == 0.0) {
      // [[1, 0], [0, 0]]
      auto lambda = [&](const areg_t<2> &inds,
                        const cvector_t<data_t> &_mat)->void {
        data_[inds[1]] = 0.0;
      };
      apply_lambda(lambda, areg_t<1>({{qubit}}), convert(diag));
      return;
    } 
    // general [[1, 0], [0, z]]
    auto lambda = [&](const areg_t<2> &inds,
                      const cvector_t<data_t> &_mat)->void {
      const auto k = inds[1];
      data_[k] *= _mat[1];
    };
    apply_lambda(lambda, areg_t<1>({{qubit}}), convert(diag));
    return;
  } else if (diag[1] == 1.0) {
    // [[z, 0], [0, 1]] matrix
    if (diag[0] == std::complex<double>(0., -1.)) {
      // [[-i, 0], [0, 1]]
      auto lambda = [&](const areg_t<2> &inds,
                        const cvector_t<data_t> &_mat)->void {
        const auto k = inds[1];
        double cache = data_[k].imag();
        data_[k].imag(data_[k].real() * -1.);
        data_[k].real(cache);
      };
      apply_lambda(lambda, areg_t<1>({{qubit}}), convert(diag));
      return;
    } 
    if (diag[0] == std::complex<double>(0., 1.)) {
      // [[i, 0], [0, 1]]
      auto lambda = [&](const areg_t<2> &inds,
                        const cvector_t<data_t> &_mat)->void {
        const auto k = inds[1];
        double cache = data_[k].imag();
        data_[k].imag(data_[k].real());
        data_[k].real(cache * -1.);
      };
      apply_lambda(lambda, areg_t<1>({{qubit}}), convert(diag));
      return;
    } 
    if (diag[0] == 0.0) {
      // [[0, 0], [0, 1]]
      auto lambda = [&](const areg_t<2> &inds,
                        const cvector_t<data_t> &_mat)->void {
        data_[inds[0]] = 0.0;
      };
      apply_lambda(lambda, areg_t<1>({{qubit}}), convert(diag));
      return;
    } 
    // general [[z, 0], [0, 1]]
    auto lambda = [&](const areg_t<2> &inds,
                      const cvector_t<data_t> &_mat)->void {
      const auto k = inds[0];
      data_[k] *= _mat[0];
    };
    apply_lambda(lambda, areg_t<1>({{qubit}}), convert(diag));
    return;
  } else {
    // Lambda function for diagonal matrix multiplication
    auto lambda = [&](const areg_t<2> &inds,
                      const cvector_t<data_t> &_mat)->void {
      const auto k0 = inds[0];
      const auto k1 = inds[1];
      data_[k0] *= _mat[0];
      data_[k1] *= _mat[1];
    };
    apply_lambda(lambda, areg_t<1>({{qubit}}), convert(diag));
  }
}

/*******************************************************************************
 *
 * NORMS
 *
 ******************************************************************************/
template <typename data_t>
double QubitVector<data_t>::norm() const {
  // Lambda function for norm
  auto lambda = [&](int_t k, double &val_re, double &val_im)->void {
    (void)val_im; // unused
    val_re += std::real(data_[k] * std::conj(data_[k]));
  };
  return std::real(apply_reduction_lambda(lambda));
}

template <typename data_t>
double QubitVector<data_t>::norm(const reg_t &qubits, const cvector_t<double> &mat) const {

  // Error checking
  #ifdef DEBUG
  check_vector(mat, 2 * qubits.size());
  #endif

  // Static array optimized lambda functions
  switch (qubits.size()) {
    case 1:
      return norm(qubits[0], mat);
    case 2: {
      // Lambda function for 2-qubit matrix norm
      auto lambda = [&](const areg_t<4> &inds, const cvector_t<data_t> &_mat,
                        double &val_re, double &val_im)->void {
        (void)val_im; // unused
        for (size_t i = 0; i < 4; i++) {
          std::complex<data_t> vi = 0;
          for (size_t j = 0; j < 4; j++)
            vi += _mat[i + 4 * j] * data_[inds[j]];
          val_re += std::real(vi * std::conj(vi));
        }
      };
      areg_t<2> qubits_arr = {{qubits[0], qubits[1]}};
      return std::real(apply_reduction_lambda(lambda, qubits_arr, convert(mat)));
    }
    case 3: {
      // Lambda function for 3-qubit matrix norm
      auto lambda = [&](const areg_t<8> &inds, const cvector_t<data_t> &_mat,
                        double &val_re, double &val_im)->void {
        (void)val_im; // unused
        for (size_t i = 0; i < 8; i++) {
          std::complex<data_t> vi = 0;
          for (size_t j = 0; j < 8; j++)
            vi += _mat[i + 8 * j] * data_[inds[j]];
          val_re += std::real(vi * std::conj(vi));
        }
      };
      areg_t<3> qubits_arr = {{qubits[0], qubits[1], qubits[2]}};
      return std::real(apply_reduction_lambda(lambda, qubits_arr, convert(mat)));
    }
    case 4: {
      // Lambda function for 4-qubit matrix norm
      auto lambda = [&](const areg_t<16> &inds, const cvector_t<data_t> &_mat,
                        double &val_re, double &val_im)->void {
        (void)val_im; // unused
        for (size_t i = 0; i < 16; i++) {
          std::complex<data_t> vi = 0;
          for (size_t j = 0; j < 16; j++)
            vi += _mat[i + 16 * j] * data_[inds[j]];
          val_re += std::real(vi * std::conj(vi));
        }
      };
      areg_t<4> qubits_arr = {{qubits[0], qubits[1], qubits[2], qubits[3]}};
      return std::real(apply_reduction_lambda(lambda, qubits_arr, convert(mat)));
    }
    default: {
      // Lambda function for N-qubit matrix norm
      auto lambda = [&](const indexes_t &inds, const cvector_t<data_t> &_mat,
                        double &val_re, double &val_im)->void {
        (void)val_im; // unused
        const uint_t DIM = BITS[qubits.size()];
        for (size_t i = 0; i < DIM; i++) {
          std::complex<data_t> vi = 0;
          for (size_t j = 0; j < DIM; j++)
            vi += _mat[i + DIM * j] * data_[inds[j]];
          val_re += std::real(vi * std::conj(vi));
        }
      };
      // Use the lambda function
      return std::real(apply_reduction_lambda(lambda, qubits, convert(mat)));
    }
  } // end switch
}

template <typename data_t>
double QubitVector<data_t>::norm_diagonal(const reg_t &qubits, const cvector_t<double> &mat) const {

  const uint_t N = qubits.size();

  // Error checking
  #ifdef DEBUG
  check_vector(mat, N);
  #endif

  // Static array optimized lambda functions
  switch (N) {
    case 1:
      return norm_diagonal(qubits[0], mat);
    case 2: {
      // Lambda function for 2-qubit matrix norm
      auto lambda = [&](const areg_t<4> &inds, const cvector_t<data_t> &_mat,
                        double &val_re, double &val_im)->void {
        (void)val_im; // unused
        for (size_t i = 0; i < 4; i++) {
          const auto vi = _mat[i] * data_[inds[i]];
          val_re += std::real(vi * std::conj(vi));
        }
      };
      areg_t<2> qubits_arr = {{qubits[0], qubits[1]}};
      return std::real(apply_reduction_lambda(lambda, qubits_arr, convert(mat)));
    }
    case 3: {
      // Lambda function for 3-qubit matrix norm
      auto lambda = [&](const areg_t<8> &inds, const cvector_t<data_t> &_mat,
                        double &val_re, double &val_im)->void {
        (void)val_im; // unused
        for (size_t i = 0; i < 8; i++) {
          const auto vi = _mat[i] * data_[inds[i]];
          val_re += std::real(vi * std::conj(vi));
        }
      };
      areg_t<3> qubits_arr = {{qubits[0], qubits[1], qubits[2]}};
      return std::real(apply_reduction_lambda(lambda, qubits_arr, convert(mat)));
    }
    case 4: {
      // Lambda function for 4-qubit matrix norm
      auto lambda = [&](const areg_t<16> &inds, const cvector_t<data_t> &_mat,
                        double &val_re, double &val_im)->void {
        (void)val_im; // unused
        for (size_t i = 0; i < 16; i++) {
          const auto vi = _mat[i] * data_[inds[i]];
          val_re += std::real(vi * std::conj(vi));
        }
      };
      areg_t<4> qubits_arr = {{qubits[0], qubits[1], qubits[2], qubits[3]}};
      return std::real(apply_reduction_lambda(lambda, qubits_arr, convert(mat)));
    }
    default: {
      // Lambda function for N-qubit matrix norm
      const uint_t DIM = BITS[N];
      auto lambda = [&](const indexes_t &inds, const cvector_t<data_t> &_mat,
                        double &val_re, double &val_im)->void {
        (void)val_im; // unused
        for (size_t i = 0; i < DIM; i++) {
          const auto vi = _mat[i] * data_[inds[i]];
          val_re += std::real(vi * std::conj(vi));
        }
      };
      // Use the lambda function
      return std::real(apply_reduction_lambda(lambda, qubits, convert(mat)));
    }
  } // end switch
}

//------------------------------------------------------------------------------
// Single-qubit specialization
//------------------------------------------------------------------------------
template <typename data_t>
double QubitVector<data_t>::norm(const uint_t qubit, const cvector_t<double> &mat) const {
  // Error handling
  #ifdef DEBUG
  check_vector(mat, 2);
  #endif

  // Check if input matrix is diagonal, and if so use diagonal function.
  if (mat[1] == 0.0 && mat[2] == 0.0) {
    const cvector_t<double> diag = {{mat[0], mat[3]}};
    return norm_diagonal(qubit, diag);
  }

  // Lambda function for norm reduction to real value.
  auto lambda = [&](const areg_t<2> &inds,
                    const cvector_t<data_t> &_mat,
                    double &val_re,
                    double &val_im)->void {
    (void)val_im; // unused
    const auto v0 = _mat[0] * data_[inds[0]] + _mat[2] * data_[inds[1]];
    const auto v1 = _mat[1] * data_[inds[0]] + _mat[3] * data_[inds[1]];
    val_re += std::real(v0 * std::conj(v0)) + std::real(v1 * std::conj(v1));
  };
  return std::real(apply_reduction_lambda(lambda, areg_t<1>({{qubit}}), convert(mat)));
}

template <typename data_t>
double QubitVector<data_t>::norm_diagonal(const uint_t qubit, const cvector_t<double> &mat) const {
  // Error handling
  #ifdef DEBUG
  check_vector(mat, 1);
  #endif
  // Lambda function for norm reduction to real value.
  auto lambda = [&](const areg_t<2> &inds,
                    const cvector_t<data_t> &_mat,
                    double &val_re,
                    double &val_im)->void {
    (void)val_im; // unused
    const auto v0 = _mat[0] * data_[inds[0]];
    const auto v1 = _mat[1] * data_[inds[1]];
    val_re += std::real(v0 * std::conj(v0)) + std::real(v1 * std::conj(v1));
  };
  return std::real(apply_reduction_lambda(lambda, areg_t<1>({{qubit}}), convert(mat)));
}


/*******************************************************************************
 *
 * Probabilities
 *
 ******************************************************************************/
template <typename data_t>
double QubitVector<data_t>::probability(const uint_t outcome) const {
  return std::real(data_[outcome] * std::conj(data_[outcome]));
}

template <typename data_t>
std::vector<double> QubitVector<data_t>::probabilities() const {
  const int_t END = 1LL << num_qubits();
  std::vector<double> probs(END, 0.);
#pragma omp parallel for if (num_qubits_ > omp_threshold_ && omp_threads_ > 1) num_threads(omp_threads_)
  for (int_t j=0; j < END; j++) {
    probs[j] = probability(j);
  }
  return probs;
}

template <typename data_t>
std::vector<double> QubitVector<data_t>::probabilities(const reg_t &qubits) const {

  const size_t N = qubits.size();
  const int_t DIM = BITS[N];
  const int_t END = BITS[num_qubits() - N];

  // Error checking
  #ifdef DEBUG
  for (const auto &qubit : qubits)
    check_qubit(qubit);
  #endif

  auto qubits_sorted = qubits;
  std::sort(qubits_sorted.begin(), qubits_sorted.end());
  if ((N == num_qubits_) && (qubits == qubits_sorted))
    return probabilities();

  std::vector<double> probs(DIM, 0.);
  #pragma omp parallel if (num_qubits_ > omp_threshold_ && omp_threads_ > 1) num_threads(omp_threads_)
  {
    std::vector<data_t> probs_private(DIM, 0.);
    #pragma omp for
      for (int_t k = 0; k < END; k++) {
        auto idx = indexes(qubits, qubits_sorted, k);
        for (int_t m = 0; m < DIM; ++m) {
          probs_private[m] += probability(idx[m]);
        }
      }
    #pragma omp critical
    for (int_t m = 0; m < DIM; ++m) {
      probs[m] += probs_private[m];
    }
  }
  
  return probs;
}

//------------------------------------------------------------------------------
// Sample measure outcomes
//------------------------------------------------------------------------------
template <typename data_t>
reg_t QubitVector<data_t>::sample_measure(const std::vector<double> &rnds) const {

  const int_t END = 1LL << num_qubits();
  const int_t SHOTS = rnds.size();
  reg_t samples;
  samples.assign(SHOTS, 0);

  const int INDEX_SIZE = sample_measure_index_size_;
  const int_t INDEX_END = BITS[INDEX_SIZE];
  // Qubit number is below index size, loop over shots
  if (END < INDEX_END) {
    #pragma omp parallel if (num_qubits_ > omp_threshold_ && omp_threads_ > 1) num_threads(omp_threads_)
    {
      #pragma omp for
      for (int_t i = 0; i < SHOTS; ++i) {
        double rnd = rnds[i];
        double p = .0;
        int_t sample;
        for (sample = 0; sample < END - 1; ++sample) {
          p += probability(sample);
          if (rnd < p)
            break;
        }
        samples[i] = sample;
      }
    } // end omp parallel
  }
  // Qubit number is above index size, loop over index blocks
  else {
    // Initialize indexes
    std::vector<double> idxs;
    idxs.assign(INDEX_END, 0.0);
    uint_t loop = (END >> INDEX_SIZE);
    #pragma omp parallel if (num_qubits_ > omp_threshold_ && omp_threads_ > 1) num_threads(omp_threads_)
    {
      #pragma omp for
      for (int_t i = 0; i < INDEX_END; ++i) {
        uint_t base = loop * i;
        double total = .0;
        double p = .0;
        for (uint_t j = 0; j < loop; ++j) {
          uint_t k = base | j;
          p = probability(k);
          total += p;
        }
        idxs[i] = total;
      }
    } // end omp parallel

    #pragma omp parallel if (num_qubits_ > omp_threshold_ && omp_threads_ > 1) num_threads(omp_threads_)
    {
      #pragma omp for
      for (int_t i = 0; i < SHOTS; ++i) {
        double rnd = rnds[i];
        double p = .0;
        int_t sample = 0;
        for (uint_t j = 0; j < idxs.size(); ++j) {
          if (rnd < (p + idxs[j])) {
            break;
          }
          p += idxs[j];
          sample += loop;
        }

        for (; sample < END - 1; ++sample) {
          p += probability(sample);
          if (rnd < p){
            break;
          }
        }
        samples[i] = sample;
      }
    } // end omp parallel
  }
  return samples;
}

//------------------------------------------------------------------------------
} // end namespace QV
//------------------------------------------------------------------------------

// ostream overload for templated qubitvector
template <typename data_t>
inline std::ostream &operator<<(std::ostream &out, const QV::QubitVector<data_t>&qv) {

  out << "[";
  size_t last = qv.size() - 1;
  for (size_t i = 0; i < qv.size(); ++i) {
    out << qv[i];
    if (i != last)
      out << ", ";
  }
  out << "]";
  return out;
}

//------------------------------------------------------------------------------
#endif // end module<|MERGE_RESOLUTION|>--- conflicted
+++ resolved
@@ -400,14 +400,6 @@
   // Get the sample_measure index size
   int get_sample_measure_index_size() {return sample_measure_index_size_;}
 
-<<<<<<< HEAD
-#ifdef __AVX2__
-  void enable_avx(bool use) { use_avx_ = use;}
-#endif
-=======
-  void enable_avx(bool use) { use_avx_ = use; }
->>>>>>> dee6e90d
-
 protected:
 
   //-----------------------------------------------------------------------
@@ -426,9 +418,6 @@
   int sample_measure_index_size_ = 10; // Sample measure indexing qubit size
   double json_chop_threshold_ = 0;  // Threshold for choping small values
                                     // in JSON serialization
-#ifdef __AVX2__
-  bool use_avx_ = true;
-#endif
 
 #ifdef __AVX2__
   bool use_avx_ = is_avx2_supported();
@@ -828,20 +817,12 @@
   if (data_ == nullptr) {
 #ifndef _WIN64
     void* data;
-<<<<<<< HEAD
-    posix_memalign(&data, 64, sizeof(std::complex<data_t>) * data_size);
-    data_ = reinterpret_cast<std::complex<data_t>*>(data);
-#else
-    data_ = reinterpret_cast<std::complex<data_t>*>(_aligned_malloc(sizeof(std::complex<data_t>) * data_size, 64));
-#endif
-=======
     posix_memalign(&data, 64, sizeof(std::complex<data_t>) * data_size_);
     data_ = reinterpret_cast<std::complex<data_t>*>(data);
 #else
     data_ = reinterpret_cast<std::complex<data_t>*>(malloc(sizeof(std::complex<data_t>) * data_size_));
 #endif
   }
->>>>>>> dee6e90d
 }
 
 
