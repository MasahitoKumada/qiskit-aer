/**
 * This code is part of Qiskit.
 *
 * (C) Copyright IBM 2018, 2019.
 *
 * This code is licensed under the Apache License, Version 2.0. You may
 * obtain a copy of this license in the LICENSE.txt file in the root directory
 * of this source tree or at http://www.apache.org/licenses/LICENSE-2.0.
 *
 * Any modifications or derivative works of this code must retain this
 * copyright notice, and modified files need to carry a notice indicating
 * that they have been altered from the originals.
 */

#ifndef _qv_density_matrix_hpp_
#define _qv_density_matrix_hpp_


#include "framework/utils.hpp"
#include "simulators/unitary/unitarymatrix.hpp"

namespace QV {

//============================================================================
// DensityMatrix class
//============================================================================

// This class is derived from the UnitaryMatrix class and stores an N-qubit 
// matrix as a 2*N-qubit vector.
// The vector is formed using column-stacking vectorization as under this
// convention left-matrix multiplication on qubit-n is equal to multiplication
// of the vectorized 2*N qubit vector also on qubit-n.

template <typename data_t = double>
class DensityMatrix : public UnitaryMatrix<data_t> {

public:
  // Parent class aliases
  using BaseVector = QubitVector<data_t>;
  using BaseMatrix = UnitaryMatrix<data_t>;

  //-----------------------------------------------------------------------
  // Constructors and Destructor
  //-----------------------------------------------------------------------

  DensityMatrix() : DensityMatrix(0) {};
  explicit DensityMatrix(size_t num_qubits);
  DensityMatrix(const DensityMatrix& obj) = delete;
  DensityMatrix &operator=(const DensityMatrix& obj) = delete;

  //-----------------------------------------------------------------------
  // Utility functions
  //-----------------------------------------------------------------------

  // Return the string name of the DensityMatrix class
  static std::string name() {return "density_matrix";}

  // Initializes the current vector so that all qubits are in the |0> state.
  void initialize();

  // Initializes the vector to a custom initial state.
  // The vector can be either a statevector or a vectorized density matrix
  // If the length of the data vector does not match either case for the
  // number of qubits an exception is raised.
  void initialize_from_vector(const cvector_t<double> &data);

  // Returns the number of qubits for the superoperator
  virtual uint_t num_qubits() const override {return BaseMatrix::num_qubits_;}

  //-----------------------------------------------------------------------
  // Apply Matrices
  //-----------------------------------------------------------------------

  // Apply a N-qubit unitary matrix to the state vector.
  // The matrix is input as vector of the column-major vectorized N-qubit matrix.
  void apply_unitary_matrix(const reg_t &qubits, const cvector_t<double> &mat);

  // Apply a N-qubit superoperator matrix to the state vector.
  // The matrix is input as vector of the column-major vectorized N-qubit superop.
  void apply_superop_matrix(const reg_t &qubits, const cvector_t<double> &mat);

  // Apply a N-qubit diagonal unitary matrix to the state vector.
  // The matrix is input as vector of the matrix diagonal.
  void apply_diagonal_unitary_matrix(const reg_t &qubits, const cvector_t<double> &mat);

  // Apply a N-qubit diagonal superoperator matrix to the state vector.
  // The matrix is input as vector of the matrix diagonal.
  void apply_diagonal_superop_matrix(const reg_t &qubits, const cvector_t<double> &mat);

  //-----------------------------------------------------------------------
  // Apply Specialized Gates
  //-----------------------------------------------------------------------

  // Apply a 2-qubit Controlled-NOT gate to the state vector
  void apply_cnot(const uint_t qctrl, const uint_t qtrgt);

  // Apply a 2-qubit Controlled-Z gate to the state vector
  void apply_cz(const uint_t q0, const uint_t q1);

  // Apply a 2-qubit SWAP gate to the state vector
  void apply_swap(const uint_t q0, const uint_t q1);

  // Apply a single-qubit Pauli-X gate to the state vector
  void apply_x(const uint_t qubit);

  // Apply a single-qubit Pauli-Y gate to the state vector
  void apply_y(const uint_t qubit);

  // Apply a single-qubit Pauli-Z gate to the state vector
  void apply_z(const uint_t qubit);

  // Apply a 3-qubit toffoli gate
  void apply_toffoli(const uint_t qctrl0, const uint_t qctrl1, const uint_t qtrgt);

  //-----------------------------------------------------------------------
  // Z-measurement outcome probabilities
  //-----------------------------------------------------------------------

  // Return the Z-basis measurement outcome probability P(outcome) for
  // outcome in [0, 2^num_qubits - 1]
  virtual double probability(const uint_t outcome) const override;

  //-----------------------------------------------------------------------
  // Expectation Value
  //-----------------------------------------------------------------------

  // These functions return the expectation value <psi|A|psi> for a matrix A.
  // If A is hermitian these will return real values, if A is non-Hermitian
  // they in general will return complex values.

  // Return the expectation value of an N-qubit Pauli matrix.
  // The Pauli is input as a length N string of I,X,Y,Z characters.
  double expval_pauli(const reg_t &qubits, const std::string &pauli) const;

protected:

  // Convert qubit indicies to vectorized-density matrix qubitvector indices
  // For the QubitVector apply matrix function
  virtual reg_t superop_qubits(const reg_t &qubits) const;

  // Construct a vectorized superoperator from a vectorized matrix
  // This is equivalent to vec(tensor(conj(A), A))
  cvector_t<double> vmat2vsuperop(const cvector_t<double> &vmat) const;

  // Qubit threshold for when apply unitary will apply as two matrix multiplications
  // rather than as a 2n-qubit superoperator matrix.
  size_t apply_unitary_threshold_ = 4;
};

/*******************************************************************************
 *
 * Implementations
 *
 ******************************************************************************/


//------------------------------------------------------------------------------
// Constructors & Destructor
//------------------------------------------------------------------------------

template <typename data_t>
DensityMatrix<data_t>::DensityMatrix(size_t num_qubits)
  : UnitaryMatrix<data_t>(num_qubits) {};

//------------------------------------------------------------------------------
// Utility
//------------------------------------------------------------------------------

template <typename data_t>
void DensityMatrix<data_t>::initialize() {
  // Zero the underlying vector
  BaseVector::zero();
  // Set to be all |0> sate
  BaseVector::data_[0] = 1.0;
}

template <typename data_t>
void DensityMatrix<data_t>::initialize_from_vector(const cvector_t<double> &statevec) {
  if (BaseVector::data_size_ == statevec.size()) {
    // Use base class initialize for already vectorized matrix
    BaseVector::initialize_from_vector(statevec);
  } else if (BaseVector::data_size_ == statevec.size() * statevec.size()) {
    // Convert statevector into density matrix
    cvector_t<double> densitymat = AER::Utils::tensor_product(AER::Utils::conjugate(statevec),
                                                      statevec);
    std::move(densitymat.begin(), densitymat.end(), BaseVector::data_);
  } else {
    throw std::runtime_error("DensityMatrix::initialize input vector is incorrect length. Expected: " +
                             std::to_string(BaseVector::data_size_) + " Received: " +
                             std::to_string(statevec.size()));
  }
}

//------------------------------------------------------------------------------
// Apply matrix functions
//------------------------------------------------------------------------------

template <typename data_t>
reg_t DensityMatrix<data_t>::superop_qubits(const reg_t &qubits) const {
  reg_t superop_qubits = qubits;
  // Number of qubits
  const auto nq = num_qubits();
  for (const auto q: qubits) {
    superop_qubits.push_back(q + nq);
  }
  return superop_qubits;
}

template <typename data_t>
cvector_t<double> DensityMatrix<data_t>::vmat2vsuperop(const cvector_t<double> &vmat) const {
  // Get dimension of unvectorized matrix
  size_t dim = size_t(std::sqrt(vmat.size()));
  cvector_t<double> ret(dim * dim * dim * dim, 0.);
  for (size_t i=0; i < dim; i++)
    for (size_t j=0; j < dim; j++)
      for (size_t k=0; k < dim; k++)
        for (size_t l=0; l < dim; l++)
          ret[dim*i+k+(dim*dim)*(dim*j+l)] = std::conj(vmat[i+dim*j])*vmat[k+dim*l];
  return ret;
}

template <typename data_t>
void DensityMatrix<data_t>::apply_superop_matrix(const reg_t &qubits,
                                                 const cvector_t<double> &mat) {
  BaseVector::apply_matrix(superop_qubits(qubits), mat);
}

template <typename data_t>
void DensityMatrix<data_t>::apply_diagonal_superop_matrix(const reg_t &qubits,
                                                          const cvector_t<double> &diag) {
  BaseVector::apply_diagonal_matrix(superop_qubits(qubits), diag);
}

template <typename data_t>
void DensityMatrix<data_t>::apply_unitary_matrix(const reg_t &qubits,
                                                 const cvector_t<double> &mat) {
  // Check if we apply as two N-qubit matrix multiplications or a single 2N-qubit matrix mult.
  if (qubits.size() > apply_unitary_threshold_) {
    // Apply as two N-qubit matrix mults
    auto nq = num_qubits();
    reg_t conj_qubits;
    for (const auto q: qubits) {
      conj_qubits.push_back(q + nq);
    }
    // Apply id \otimes U
    BaseVector::apply_matrix(qubits, mat);
    // Apply conj(U) \otimes id
    BaseVector::apply_matrix(conj_qubits, AER::Utils::conjugate(mat));
  } else {
    // Apply as single 2N-qubit matrix mult.
    apply_superop_matrix(qubits, vmat2vsuperop(mat));
  }
}

template <typename data_t>
void DensityMatrix<data_t>::apply_diagonal_unitary_matrix(const reg_t &qubits,
                                                          const cvector_t<double> &diag) {
  // Apply as single 2N-qubit matrix mult.
  apply_diagonal_superop_matrix(qubits, AER::Utils::tensor_product(AER::Utils::conjugate(diag), diag));
}

//-----------------------------------------------------------------------
// Apply Specialized Gates
//-----------------------------------------------------------------------

template <typename data_t>
void DensityMatrix<data_t>::apply_cnot(const uint_t qctrl, const uint_t qtrgt) {
  std::vector<std::pair<uint_t, uint_t>> pairs = {
    {{1, 3}, {4, 12}, {5, 15}, {6, 14}, {7, 13}, {9, 11}}
  };
  const size_t nq = num_qubits();
  const reg_t qubits = {{qctrl, qtrgt, qctrl + nq, qtrgt + nq}};
  BaseVector::apply_permutation_matrix(qubits, pairs);
}

template <typename data_t>
void DensityMatrix<data_t>::apply_cz(const uint_t q0, const uint_t q1) {
  // Lambda function for CZ gate
  auto lambda = [&](const areg_t<1ULL << 4> &inds)->void {
    BaseVector::data_[inds[3]] *= -1.;
    BaseVector::data_[inds[7]] *= -1.;
    BaseVector::data_[inds[11]] *= -1.;
    BaseVector::data_[inds[12]] *= -1.;
    BaseVector::data_[inds[13]] *= -1.;
    BaseVector::data_[inds[14]] *= -1.;
  };
  const auto nq =  num_qubits();
  const areg_t<4> qubits = {{q0, q1, q0 + nq, q1 + nq}};
  BaseVector::apply_lambda(lambda, qubits);
}

template <typename data_t>
void DensityMatrix<data_t>::apply_swap(const uint_t q0, const uint_t q1) {
  std::vector<std::pair<uint_t, uint_t>> pairs = {
   {{1, 2}, {4, 8}, {5, 10}, {6, 9}, {7, 11}, {13, 14}}
  };
  const size_t nq = num_qubits();
  const reg_t qubits = {{q0, q1, q0 + nq, q1 + nq}};
  BaseVector::apply_permutation_matrix(qubits, pairs);
}

template <typename data_t>
void DensityMatrix<data_t>::apply_x(const uint_t qubit) {
  // Lambda function for X gate superoperator
  auto lambda = [&](const areg_t<1ULL << 2> &inds)->void {
    std::swap(BaseVector::data_[inds[0]], BaseVector::data_[inds[3]]);
    std::swap(BaseVector::data_[inds[1]], BaseVector::data_[inds[2]]);
  };
  // Use the lambda function
  const areg_t<2> qubits = {{qubit, qubit + num_qubits()}};
  BaseVector::apply_lambda(lambda, qubits);

}

template <typename data_t>
void DensityMatrix<data_t>::apply_y(const uint_t qubit) {
  // Lambda function for Y gate superoperator
  auto lambda = [&](const areg_t<1ULL << 2> &inds)->void {
    std::swap(BaseVector::data_[inds[0]], BaseVector::data_[inds[3]]);
    const std::complex<data_t> cache = std::complex<data_t>(-1) * BaseVector::data_[inds[1]];
    BaseVector::data_[inds[1]] = std::complex<data_t>(-1) * BaseVector::data_[inds[2]];
    BaseVector::data_[inds[2]] = cache;
  };
  // Use the lambda function
  const areg_t<2> qubits = {{qubit, qubit + num_qubits()}};
  BaseVector::apply_lambda(lambda, qubits);
}

template <typename data_t>
void DensityMatrix<data_t>::apply_z(const uint_t qubit) {
  // Lambda function for Z gate superoperator
  auto lambda = [&](const areg_t<1ULL << 2> &inds)->void {
    BaseVector::data_[inds[1]] *= -1;
    BaseVector::data_[inds[2]] *= -1;
  };
  // Use the lambda function
  const areg_t<2> qubits = {{qubit, qubit + num_qubits()}};
  BaseVector::apply_lambda(lambda, qubits);
}

template <typename data_t>
void DensityMatrix<data_t>::apply_toffoli(const uint_t qctrl0,
                                          const uint_t qctrl1,
                                          const uint_t qtrgt) {
  std::vector<std::pair<uint_t, uint_t>> pairs = {
    {{3, 7}, {11, 15}, {19, 23}, {24, 56}, {25, 57}, {26, 58}, {27, 63},
    {28, 60}, {29, 61}, {30, 62}, {31, 59}, {35, 39}, {43,47}, {51, 55}}
  };
  const size_t nq = num_qubits();
  const reg_t qubits = {{qctrl0, qctrl1, qtrgt,
                         qctrl0 + nq, qctrl1 + nq, qtrgt + nq}};
  BaseVector::apply_permutation_matrix(qubits, pairs);
}

//-----------------------------------------------------------------------
// Z-measurement outcome probabilities
//-----------------------------------------------------------------------

template <typename data_t>
double DensityMatrix<data_t>::probability(const uint_t outcome) const {
  const auto shift = BaseMatrix::num_rows() + 1;
  return std::real(BaseVector::data_[outcome * shift]);
}

//-----------------------------------------------------------------------
// Pauli expectation value
//-----------------------------------------------------------------------

template <typename data_t>
double DensityMatrix<data_t>::expval_pauli(const reg_t &qubits,
                                           const std::string &pauli) const {

  // Break string up into Z and X
  // With Y being both Z and X (plus a phase)
  const size_t N = qubits.size();
<<<<<<< HEAD
  size_t num_x = 0;
  size_t num_y = 0;
  size_t num_z = 0;
  uint_t x_indices = 0;
  uint_t z_indices = 0;
=======
  uint_t x_mask = 0;
  uint_t z_mask = 0;
  uint_t num_y = 0;
>>>>>>> ca7926ae
  for (size_t i = 0; i < N; ++i) {
    const auto bit = BITS[qubits[i]];
    switch (pauli[N - 1 - i]) {
      case 'I':
        break;
      case 'X': {
<<<<<<< HEAD
        x_indices += bit;
        num_x++;
        break;
      }
      case 'Z': {
        z_indices += bit;
        num_z++;
        break;
      }
      case 'Y': {
        x_indices += bit;
        z_indices += bit;
        num_y++;
        break;
      }
    }
  }

  // The shift for density matrix indices in the vectorized vector
  const size_t start = 0;
  const size_t stop = BITS[num_qubits()];

  // Special case for only Z & I Paulis
  if (num_x + num_y == 0) {
    // All I Paulis returns the trace of the density matrix
    if (num_z == 0)
      return std::real(BaseMatrix::trace());
    const auto shift = stop + 1;
    auto lambda = [&](const int_t i, double &val_re, double &val_im)->void {
      (void)val_im; // unused
      const auto val = std::real(BaseVector::data_[shift * i]);
      val_re += (__builtin_popcountll(i & z_indices) % 2) ? -val: val;
    };
    return std::real(BaseVector::apply_reduction_lambda(lambda, start, stop));
  }

  // Special case for only X & I Paulis
  if (num_z + num_y == 0) {
    auto lambda = [&](const int_t i, double &val_re, double &val_im)->void {
      (void)val_im; // unused
      val_re += std::real(BaseVector::data_[i ^ x_indices + stop * i]);
    };
    return std::real(BaseVector::apply_reduction_lambda(lambda, start, stop));
  }

  // General case
  // Compute the overall phase of the operator.
  // This is (-1j) ** number of Y terms
  std::complex<data_t> phase(1, 0);
  switch (num_y % 4) {
=======
        x_mask += bit;
        break;
      }
      case 'Z': {
        z_mask += bit;
        break;
      }
      case 'Y': {
        x_mask += bit;
        z_mask += bit;
        num_y++;
        break;
      }
      default:
        throw std::invalid_argument("Invalid Pauli \"" + std::to_string(pauli[N - 1 - i]) + "\".");
    }
  }

  // Special case for only I Paulis
  if (x_mask + z_mask == 0) {
    return std::real(BaseMatrix::trace());
  }

  // Compute the overall phase of the operator.
  // This is (-1j) ** number of Y terms modulo 4
  std::complex<data_t> phase(1, 0);
  switch (num_y & 3) {
>>>>>>> ca7926ae
    case 0:
      // phase = 1
      break;
    case 1:
      // phase = -1j
      phase = std::complex<data_t>(0, -1);
      break;
    case 2:
      // phase = -1
      phase = std::complex<data_t>(-1, 0);
      break;
    case 3:
      // phase = 1j
      phase = std::complex<data_t>(0, 1);
      break;
  }
<<<<<<< HEAD
  auto lambda = [&](const int_t i, double &val_re, double &val_im)->void {
    (void)val_im; // unused
    const auto val = std::real(phase * BaseVector::data_[i ^ x_indices + stop * i]);
    val_re += (__builtin_popcountll(i & z_indices) % 2) ? -val : val;
=======
  // The shift for density matrix indices in the vectorized vector
  const size_t start = 0;
  const size_t stop = BITS[num_qubits()];
  auto lambda = [&](const int_t i, double &val_re, double &val_im)->void {
    (void)val_im; // unused
    auto val = std::real(phase * BaseVector::data_[i ^ x_mask + stop * i]);
    if (z_mask) {
      // Portable implementation of __builtin_popcountll
      auto count = i & z_mask;
      count = (count & 0x5555555555555555) + ((count >> 1) & 0x5555555555555555);
      count = (count & 0x3333333333333333) + ((count >> 2) & 0x3333333333333333);
      count = (count & 0x0f0f0f0f0f0f0f0f) + ((count >> 4) & 0x0f0f0f0f0f0f0f0f);
      count = (count & 0x00ff00ff00ff00ff) + ((count >> 8) & 0x00ff00ff00ff00ff);
      count = (count & 0x0000ffff0000ffff) + ((count >> 16) & 0x0000ffff0000ffff);
      count = (count & 0x00000000ffffffff) + ((count >> 32) & 0x00000000ffffffff);
      if (count & 1) {
        val = -val;
      }
    }
    val_re += val;
>>>>>>> ca7926ae
  };
  return std::real(BaseVector::apply_reduction_lambda(lambda, start, stop));
}

//------------------------------------------------------------------------------
} // end namespace QV
//------------------------------------------------------------------------------

// ostream overload for templated qubitvector
template <typename data_t>
inline std::ostream &operator<<(std::ostream &out, const QV::DensityMatrix<data_t>&m) {
  out << m.matrix();
  return out;
}

//------------------------------------------------------------------------------
#endif // end module
<|MERGE_RESOLUTION|>--- conflicted
+++ resolved
@@ -373,75 +373,15 @@
   // Break string up into Z and X
   // With Y being both Z and X (plus a phase)
   const size_t N = qubits.size();
-<<<<<<< HEAD
-  size_t num_x = 0;
-  size_t num_y = 0;
-  size_t num_z = 0;
-  uint_t x_indices = 0;
-  uint_t z_indices = 0;
-=======
   uint_t x_mask = 0;
   uint_t z_mask = 0;
   uint_t num_y = 0;
->>>>>>> ca7926ae
   for (size_t i = 0; i < N; ++i) {
     const auto bit = BITS[qubits[i]];
     switch (pauli[N - 1 - i]) {
       case 'I':
         break;
       case 'X': {
-<<<<<<< HEAD
-        x_indices += bit;
-        num_x++;
-        break;
-      }
-      case 'Z': {
-        z_indices += bit;
-        num_z++;
-        break;
-      }
-      case 'Y': {
-        x_indices += bit;
-        z_indices += bit;
-        num_y++;
-        break;
-      }
-    }
-  }
-
-  // The shift for density matrix indices in the vectorized vector
-  const size_t start = 0;
-  const size_t stop = BITS[num_qubits()];
-
-  // Special case for only Z & I Paulis
-  if (num_x + num_y == 0) {
-    // All I Paulis returns the trace of the density matrix
-    if (num_z == 0)
-      return std::real(BaseMatrix::trace());
-    const auto shift = stop + 1;
-    auto lambda = [&](const int_t i, double &val_re, double &val_im)->void {
-      (void)val_im; // unused
-      const auto val = std::real(BaseVector::data_[shift * i]);
-      val_re += (__builtin_popcountll(i & z_indices) % 2) ? -val: val;
-    };
-    return std::real(BaseVector::apply_reduction_lambda(lambda, start, stop));
-  }
-
-  // Special case for only X & I Paulis
-  if (num_z + num_y == 0) {
-    auto lambda = [&](const int_t i, double &val_re, double &val_im)->void {
-      (void)val_im; // unused
-      val_re += std::real(BaseVector::data_[i ^ x_indices + stop * i]);
-    };
-    return std::real(BaseVector::apply_reduction_lambda(lambda, start, stop));
-  }
-
-  // General case
-  // Compute the overall phase of the operator.
-  // This is (-1j) ** number of Y terms
-  std::complex<data_t> phase(1, 0);
-  switch (num_y % 4) {
-=======
         x_mask += bit;
         break;
       }
@@ -469,7 +409,6 @@
   // This is (-1j) ** number of Y terms modulo 4
   std::complex<data_t> phase(1, 0);
   switch (num_y & 3) {
->>>>>>> ca7926ae
     case 0:
       // phase = 1
       break;
@@ -486,12 +425,6 @@
       phase = std::complex<data_t>(0, 1);
       break;
   }
-<<<<<<< HEAD
-  auto lambda = [&](const int_t i, double &val_re, double &val_im)->void {
-    (void)val_im; // unused
-    const auto val = std::real(phase * BaseVector::data_[i ^ x_indices + stop * i]);
-    val_re += (__builtin_popcountll(i & z_indices) % 2) ? -val : val;
-=======
   // The shift for density matrix indices in the vectorized vector
   const size_t start = 0;
   const size_t stop = BITS[num_qubits()];
@@ -512,7 +445,6 @@
       }
     }
     val_re += val;
->>>>>>> ca7926ae
   };
   return std::real(BaseVector::apply_reduction_lambda(lambda, start, stop));
 }
