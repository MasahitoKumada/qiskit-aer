/**
 * This code is part of Qiskit.
 *
 * (C) Copyright IBM 2018, 2019.
 *
 * This code is licensed under the Apache License, Version 2.0. You may
 * obtain a copy of this license in the LICENSE.txt file in the root directory
 * of this source tree or at http://www.apache.org/licenses/LICENSE-2.0.
 *
 * Any modifications or derivative works of this code must retain this
 * copyright notice, and modified files need to carry a notice indicating
 * that they have been altered from the originals.
 */

#ifndef _qv_density_matrix_thrust_hpp_
#define _qv_density_matrix_thrust_hpp_


#include "framework/utils.hpp"
#include "simulators/unitary/unitarymatrix_thrust.hpp"

namespace QV {

//============================================================================
// DensityMatrixThrust class
//============================================================================

// This class is derived from the UnitaryMatrix class and stores an N-qubit 
// matrix as a 2*N-qubit vector.
// The vector is formed using column-stacking vectorization as under this
// convention left-matrix multiplication on qubit-n is equal to multiplication
// of the vectorized 2*N qubit vector also on qubit-n.

template <typename data_t = double>
class DensityMatrixThrust : public UnitaryMatrixThrust<data_t> {

public:
  // Parent class aliases
  using BaseVector = QubitVectorThrust<data_t>;
  using BaseMatrix = UnitaryMatrixThrust<data_t>;

  //-----------------------------------------------------------------------
  // Constructors and Destructor
  //-----------------------------------------------------------------------

  DensityMatrixThrust() : DensityMatrixThrust(0) {};
  explicit DensityMatrixThrust(size_t num_qubits);
  DensityMatrixThrust(const DensityMatrixThrust& obj) = delete;
  DensityMatrixThrust &operator=(const DensityMatrixThrust& obj) = delete;

  //-----------------------------------------------------------------------
  // Utility functions
  //-----------------------------------------------------------------------

  // Return the string name of the class
#ifdef AER_THRUST_CUDA
  static std::string name() {return "density_matrix_gpu";}
#else
  static std::string name() {return "density_matrix_thrust";}
#endif

  // Initializes the current vector so that all qubits are in the |0> state.
  void initialize();

  // Initializes the vector to a custom initial state.
  // The vector can be either a statevector or a vectorized density matrix
  // If the length of the data vector does not match either case for the
  // number of qubits an exception is raised.
  void initialize_from_vector(const cvector_t<double> &data);

  // Returns the number of qubits for the superoperator
  virtual uint_t num_qubits() const override {return BaseMatrix::num_qubits_;}

  //-----------------------------------------------------------------------
  // Apply Matrices
  //-----------------------------------------------------------------------

  // Apply a N-qubit unitary matrix to the state vector.
  // The matrix is input as vector of the column-major vectorized N-qubit matrix.
  void apply_unitary_matrix(const reg_t &qubits, const cvector_t<double> &mat);

  // Apply a N-qubit superoperator matrix to the state vector.
  // The matrix is input as vector of the column-major vectorized N-qubit superop.
  void apply_superop_matrix(const reg_t &qubits, const cvector_t<double> &mat);

  // Apply a N-qubit diagonal unitary matrix to the state vector.
  // The matrix is input as vector of the matrix diagonal.
  void apply_diagonal_unitary_matrix(const reg_t &qubits, const cvector_t<double> &mat);

  // Apply a N-qubit diagonal superoperator matrix to the state vector.
  // The matrix is input as vector of the matrix diagonal.
  void apply_diagonal_superop_matrix(const reg_t &qubits, const cvector_t<double> &mat);

  //-----------------------------------------------------------------------
  // Apply Specialized Gates
  //-----------------------------------------------------------------------

  // Apply a 2-qubit Controlled-NOT gate to the state vector
  void apply_cnot(const uint_t qctrl, const uint_t qtrgt);

  // Apply a 2-qubit Controlled-Z gate to the state vector
  void apply_cz(const uint_t q0, const uint_t q1);

  // Apply a 2-qubit SWAP gate to the state vector
  void apply_swap(const uint_t q0, const uint_t q1);

  // Apply a single-qubit Pauli-X gate to the state vector
  void apply_x(const uint_t qubit);

  // Apply a single-qubit Pauli-Y gate to the state vector
  void apply_y(const uint_t qubit);

  // Apply a single-qubit Pauli-Z gate to the state vector
  void apply_z(const uint_t qubit);

  // Apply a 3-qubit toffoli gate
  void apply_toffoli(const uint_t qctrl0, const uint_t qctrl1, const uint_t qtrgt);

  //-----------------------------------------------------------------------
  // Z-measurement outcome probabilities
  //-----------------------------------------------------------------------

  // Return the Z-basis measurement outcome probability P(outcome) for
  // outcome in [0, 2^num_qubits - 1]
  virtual double probability(const uint_t outcome) const override;

  // Return M sampled outcomes for Z-basis measurement of all qubits
  // The input is a length M list of random reals between [0, 1) used for
  // generating samples.
  virtual reg_t sample_measure(const std::vector<double> &rnds) const override;

  //-----------------------------------------------------------------------
  // Expectation Value
  //-----------------------------------------------------------------------

  // These functions return the expectation value <psi|A|psi> for a matrix A.
  // If A is hermitian these will return real values, if A is non-Hermitian
  // they in general will return complex values.

  // Return the expectation value of an N-qubit Pauli matrix.
  // The Pauli is input as a length N string of I,X,Y,Z characters.
  double expval_pauli(const reg_t &qubits, const std::string &pauli) const;

protected:

  // Convert qubit indicies to vectorized-density matrix qubitvector indices
  // For the QubitVector apply matrix function
  virtual reg_t superop_qubits(const reg_t &qubits) const;

  // Construct a vectorized superoperator from a vectorized matrix
  // This is equivalent to vec(tensor(conj(A), A))
  cvector_t<double> vmat2vsuperop(const cvector_t<double> &vmat) const;

  // Qubit threshold for when apply unitary will apply as two matrix multiplications
  // rather than as a 2n-qubit superoperator matrix.
  size_t apply_unitary_threshold_ = 4;
};

/*******************************************************************************
 *
 * Implementations
 *
 ******************************************************************************/


//------------------------------------------------------------------------------
// Constructors & Destructor
//------------------------------------------------------------------------------

template <typename data_t>
DensityMatrixThrust<data_t>::DensityMatrixThrust(size_t num_qubits)
  : UnitaryMatrixThrust<data_t>(num_qubits) {};

//------------------------------------------------------------------------------
// Utility
//------------------------------------------------------------------------------

template <typename data_t>
void DensityMatrixThrust<data_t>::initialize() {
  // Zero the underlying vector
  BaseVector::zero();
  // Set to be all |0> sate
	std::complex<data_t> one = 1.0;
	BaseVector::set_state(0,one);
}

template <typename data_t>
void DensityMatrixThrust<data_t>::initialize_from_vector(const cvector_t<double> &statevec) {
  if (BaseVector::data_size_ == statevec.size()) {
    // Use base class initialize for already vectorized matrix
    BaseVector::initialize_from_vector(statevec);
  } else if (BaseVector::data_size_ == statevec.size() * statevec.size()) {
    // Convert statevector into density matrix
    cvector_t<double> densitymat = AER::Utils::tensor_product(AER::Utils::conjugate(statevec),
                                                      statevec);
//    std::move(densitymat.begin(), densitymat.end(), BaseVector::data_);
    BaseVector::initialize_from_vector(densitymat);

  } else {
    throw std::runtime_error("DensityMatrixThrust::initialize input vector is incorrect length. Expected: " +
                             std::to_string(BaseVector::data_size_) + " Received: " +
                             std::to_string(statevec.size()));
  }
#ifdef AER_DEBUG
	BaseVector::DebugMsg(" density::initialize_from_vector");
#endif
}

//------------------------------------------------------------------------------
// Apply matrix functions
//------------------------------------------------------------------------------

template <typename data_t>
reg_t DensityMatrixThrust<data_t>::superop_qubits(const reg_t &qubits) const {
  reg_t superop_qubits = qubits;
  // Number of qubits
  const auto nq = num_qubits();
  for (const auto q: qubits) {
    superop_qubits.push_back(q + nq);
  }
  return superop_qubits;
}

template <typename data_t>
cvector_t<double> DensityMatrixThrust<data_t>::vmat2vsuperop(const cvector_t<double> &vmat) const {
  // Get dimension of unvectorized matrix
  size_t dim = size_t(std::sqrt(vmat.size()));
  cvector_t<double> ret(dim * dim * dim * dim, 0.);
  for (size_t i=0; i < dim; i++)
    for (size_t j=0; j < dim; j++)
      for (size_t k=0; k < dim; k++)
        for (size_t l=0; l < dim; l++)
          ret[dim*i+k+(dim*dim)*(dim*j+l)] = std::conj(vmat[i+dim*j])*vmat[k+dim*l];
  return ret;
}

template <typename data_t>
void DensityMatrixThrust<data_t>::apply_superop_matrix(const reg_t &qubits,
                                                 const cvector_t<double> &mat) {
  BaseVector::apply_matrix(superop_qubits(qubits), mat);
#ifdef AER_DEBUG
	BaseVector::DebugMsg(" density::apply_superop_matrix",qubits);
#endif
}

template <typename data_t>
void DensityMatrixThrust<data_t>::apply_diagonal_superop_matrix(const reg_t &qubits,
                                                          const cvector_t<double> &diag) {
  BaseVector::apply_diagonal_matrix(superop_qubits(qubits), diag);
#ifdef AER_DEBUG
	BaseVector::DebugMsg(" density::apply_diagonal_superop_matrix",qubits);
#endif
}

template <typename data_t>
void DensityMatrixThrust<data_t>::apply_unitary_matrix(const reg_t &qubits,
                                                 const cvector_t<double> &mat) {
  // Check if we apply as two N-qubit matrix multiplications or a single 2N-qubit matrix mult.
  if (qubits.size() > apply_unitary_threshold_) {
    // Apply as two N-qubit matrix mults
    auto nq = num_qubits();
    reg_t conj_qubits;
    for (const auto q: qubits) {
      conj_qubits.push_back(q + nq);
    }
    // Apply id \otimes U
    BaseVector::apply_matrix(qubits, mat);
    // Apply conj(U) \otimes id
    BaseVector::apply_matrix(conj_qubits, AER::Utils::conjugate(mat));
  } else {
    // Apply as single 2N-qubit matrix mult.
    apply_superop_matrix(qubits, vmat2vsuperop(mat));
  }
#ifdef AER_DEBUG
	BaseVector::DebugMsg(" density::apply_unitary_matrix",qubits);
#endif
}

template <typename data_t>
void DensityMatrixThrust<data_t>::apply_diagonal_unitary_matrix(const reg_t &qubits,
                                                          const cvector_t<double> &diag) {
  // Apply as single 2N-qubit matrix mult.
  apply_diagonal_superop_matrix(qubits, AER::Utils::tensor_product(AER::Utils::conjugate(diag), diag));
}

//-----------------------------------------------------------------------
// Apply Specialized Gates
//-----------------------------------------------------------------------

template <typename data_t>
void DensityMatrixThrust<data_t>::apply_cnot(const uint_t qctrl, const uint_t qtrgt) {
  std::vector<std::pair<uint_t, uint_t>> pairs = {
    {{1, 3}, {4, 12}, {5, 15}, {6, 14}, {7, 13}, {9, 11}}
  };
  const size_t nq = num_qubits();
  const reg_t qubits = {{qctrl, qtrgt, qctrl + nq, qtrgt + nq}};
  BaseVector::apply_permutation_matrix(qubits, pairs);
#ifdef AER_DEBUG
	BaseVector::DebugMsg(" density::apply_cnot",qubits);
#endif
}

template <typename data_t>
void DensityMatrixThrust<data_t>::apply_cz(const uint_t q0, const uint_t q1) {
  cvector_t<double> vec;
  vec.resize(16, 0.);

  vec[3] = -1.;
  vec[7] = -1.;
  vec[11] = -1.;
  vec[12] = -1.;
  vec[13] = -1.;
  vec[14] = -1.;

  const auto nq =  num_qubits();
  const reg_t qubits = {{q0, q1, q0 + nq, q1 + nq}};
  BaseVector::apply_matrix(qubits, vec);
#ifdef AER_DEBUG
	BaseVector::DebugMsg(" density::apply_cz",qubits);
#endif
}

template <typename data_t>
void DensityMatrixThrust<data_t>::apply_swap(const uint_t q0, const uint_t q1) {
  std::vector<std::pair<uint_t, uint_t>> pairs = {
   {{1, 2}, {4, 8}, {5, 10}, {6, 9}, {7, 11}, {13, 14}}
  };
  const size_t nq = num_qubits();
  const reg_t qubits = {{q0, q1, q0 + nq, q1 + nq}};  //TODO support
  BaseVector::apply_permutation_matrix(qubits, pairs);
#ifdef AER_DEBUG
	BaseVector::DebugMsg(" density::apply_swap",qubits);
#endif
}

template <typename data_t>
class DensityX : public GateFuncBase
{
protected:
  uint_t mask0;
  uint_t mask1;

public:
  DensityX(int q0,int q1)
  {
  	if(q0 < q1){
      mask0 = (1ull << q0) - 1;
      mask1 = (1ull << q1) - 1;
  	}
  	else{
      mask0 = (1ull << q1) - 1;
      mask1 = (1ull << q0) - 1;
  	}

  }

	__host__ __device__ double operator()(const thrust::tuple<uint_t,struct GateParams<data_t>> &iter) const
  {
    uint_t i,i0,i1,i2;
	thrust::complex<data_t>* pV;
	uint_t* offsets;
    thrust::complex<data_t> q0,q1,q2,q3;
		struct GateParams<data_t> params;

  	i = ExtractIndexFromTuple(iter);
		params = ExtractParamsFromTuple(iter);
		pV = params.buf_;
		offsets = params.offsets_;

    i0 = i & mask0;
    i2 = (i - i0) << 1;
    i1 = i2 & mask1;
    i2 = (i2 - i1) << 1;

    i0 = i0 + i1 + i2;

    q0 = pV[offsets[0]+i0];
    q1 = pV[offsets[1]+i0];
    q2 = pV[offsets[2]+i0];
    q3 = pV[offsets[3]+i0];

    pV[offsets[0]+i0] = q3;
    pV[offsets[1]+i0] = q2;
    pV[offsets[2]+i0] = q1;
    pV[offsets[3]+i0] = q0;
		return 0.0;
  }

};

template <typename data_t>
void DensityMatrixThrust<data_t>::apply_x(const uint_t qubit) {
  // Use the lambda function
  const reg_t qubits = {{qubit, qubit + num_qubits()}};

	BaseVector::apply_function(DensityX<data_t>(qubits[0], qubits[1]), qubits);

#ifdef AER_DEBUG
	BaseVector::DebugMsg(" density::apply_x",qubits);
	BaseVector::DebugDump();
#endif
}

template <typename data_t>
void DensityMatrixThrust<data_t>::apply_y(const uint_t qubit) {
  cvector_t<double> vec;
  vec.resize(16, 0.);
  vec[0 * 4 + 3] = 1.;
  vec[1 * 4 + 2] = -1.;
  vec[2 * 4 + 1] = -1.;
  vec[3 * 4 + 0] = 1.;
  // Use the lambda function
  const reg_t qubits = {{qubit, qubit + num_qubits()}};
  BaseVector::apply_matrix(qubits, vec);

#ifdef AER_DEBUG
	BaseVector::DebugMsg(" density::apply_y",qubits);
#endif
}

template <typename data_t>
void DensityMatrixThrust<data_t>::apply_z(const uint_t qubit) {
  cvector_t<double> vec;
  vec.resize(16, 0.);
  vec[0 * 4 + 0] = 1.;
  vec[1 * 4 + 1] = -1.;
  vec[2 * 4 + 2] = -1.;
  vec[3 * 4 + 3] = 1.;

  // Use the lambda function
  const reg_t qubits = {{qubit, qubit + num_qubits()}};
  BaseVector::apply_matrix(qubits, vec);

#ifdef AER_DEBUG
	BaseVector::DebugMsg(" density::apply_z",qubits);
#endif
}

template <typename data_t>
void DensityMatrixThrust<data_t>::apply_toffoli(const uint_t qctrl0,
                                          const uint_t qctrl1,
                                          const uint_t qtrgt) {
  std::vector<std::pair<uint_t, uint_t>> pairs = {
    {{3, 7}, {11, 15}, {19, 23}, {24, 56}, {25, 57}, {26, 58}, {27, 63},
    {28, 60}, {29, 61}, {30, 62}, {31, 59}, {35, 39}, {43,47}, {51, 55}}
  };
  const size_t nq = num_qubits();
  const reg_t qubits = {{qctrl0, qctrl1, qtrgt,
                         qctrl0 + nq, qctrl1 + nq, qtrgt + nq}};
  BaseVector::apply_permutation_matrix(qubits, pairs);
#ifdef AER_DEBUG
	BaseVector::DebugMsg(" density::apply_toffoli",qubits);
#endif

}

//-----------------------------------------------------------------------
// Z-measurement outcome probabilities
//-----------------------------------------------------------------------

template <typename data_t>
double DensityMatrixThrust<data_t>::probability(const uint_t outcome) const {
  const auto shift = BaseMatrix::num_rows() + 1;

	return std::real(BaseVector::get_state(outcome * shift));
}

template <typename data_t>
reg_t DensityMatrixThrust<data_t>::sample_measure(const std::vector<double> &rnds) const {

  const int_t END = 1LL << num_qubits();
  const int_t SHOTS = rnds.size();
  reg_t samples;
  samples.assign(SHOTS, 0);

  const int INDEX_SIZE = BaseVector::sample_measure_index_size_;
  const int_t INDEX_END = BITS[INDEX_SIZE];
  // Qubit number is below index size, loop over shots
  if (END < INDEX_END) {
    #pragma omp parallel if (BaseVector::num_qubits_ > BaseVector::omp_threshold_ && BaseVector::omp_threads_ > 1) num_threads(BaseVector::omp_threads_)
    {
      #pragma omp for
      for (int_t i = 0; i < SHOTS; ++i) {
        double rnd = rnds[i];
        double p = .0;
        int_t sample;
        for (sample = 0; sample < END - 1; ++sample) {
          p += probability(sample);
          if (rnd < p)
            break;
        }
        samples[i] = sample;
      }
    } // end omp parallel
  }
  // Qubit number is above index size, loop over index blocks
  else {
    // Initialize indexes
    std::vector<double> idxs;
    idxs.assign(INDEX_END, 0.0);
    uint_t loop = (END >> INDEX_SIZE);
    #pragma omp parallel if (BaseVector::num_qubits_ > BaseVector::omp_threshold_ && BaseVector::omp_threads_ > 1) num_threads(BaseVector::omp_threads_)
    {
      #pragma omp for
      for (int_t i = 0; i < INDEX_END; ++i) {
        uint_t base = loop * i;
        double total = .0;
        double p = .0;
        for (uint_t j = 0; j < loop; ++j) {
          uint_t k = base | j;
          p = probability(k);
          total += p;
        }
        idxs[i] = total;
      }
    } // end omp parallel

    #pragma omp parallel if (BaseVector::num_qubits_ > BaseVector::omp_threshold_ && BaseVector::omp_threads_ > 1) num_threads(BaseVector::omp_threads_)
    {
      #pragma omp for
      for (int_t i = 0; i < SHOTS; ++i) {
        double rnd = rnds[i];
        double p = .0;
        int_t sample = 0;
        for (uint_t j = 0; j < idxs.size(); ++j) {
          if (rnd < (p + idxs[j])) {
            break;
          }
          p += idxs[j];
          sample += loop;
        }

        for (; sample < END - 1; ++sample) {
          p += probability(sample);
          if (rnd < p){
            break;
          }
        }
        samples[i] = sample;
      }
    } // end omp parallel
  }
#ifdef AER_DEBUG
	BaseVector::DebugMsg(" density::sample_measure",samples);
#endif
	
  return samples;
}

//-----------------------------------------------------------------------
// Pauli expectation value
//-----------------------------------------------------------------------

template <typename data_t>
<<<<<<< HEAD
double DensityMatrixThrust<data_t>::expval_pauli(const reg_t &qubits,
                                           const std::string &pauli) const {
  // TODO!
  throw std::runtime_error(
    "Pauli expectation value is not implemented for GPU density matrix."
  );
  return 0;
=======
class density_expval_pauli_func : public GateFuncBase
{
protected:
  int num_qubits_;
  uint_t x_mask_;
  uint_t z_mask_;
  thrust::complex<data_t> phase_;
public:
  density_expval_pauli_func(int nq,uint_t x,uint_t z,thrust::complex<data_t> p)
  {
    num_qubits_ = nq;
    x_mask_ = x;
    z_mask_ = z;
    phase_ = p;
  }

  bool IsDiagonal(void)
  {
    return true;
  }
  bool Reduction(void)
  {
    return true;
  }

  __host__ __device__ double operator()(const thrust::tuple<uint_t,struct GateParams<data_t>> &iter) const
  {
    uint_t i, gid;
    thrust::complex<data_t>* pV;
    thrust::complex<data_t> q0;
    double ret = 0.0;
    struct GateParams<data_t> params;

    params = ExtractParamsFromTuple(iter);
    pV = params.buf_;
    i = ExtractIndexFromTuple(iter);
    gid = params.gid_ + i;

    //because matrix is distributed in chunks, we have to decode address
    uint_t i_row, i_col;
    i_row = gid >> num_qubits_;
    i_col = gid - (i_row << num_qubits_);
    if(i_col != (i_row ^ x_mask_)) {
      return 0.0;
    }
      
    q0 = pV[i];
    q0 = q0 * phase_;
    ret = q0.real();

    if(z_mask_ != 0){
      //count bits (__builtin_popcountll can not be used on GPU)
      uint_t count = i_row & z_mask_;
      count = (count & 0x5555555555555555) + ((count >> 1) & 0x5555555555555555);
      count = (count & 0x3333333333333333) + ((count >> 2) & 0x3333333333333333);
      count = (count & 0x0f0f0f0f0f0f0f0f) + ((count >> 4) & 0x0f0f0f0f0f0f0f0f);
      count = (count & 0x00ff00ff00ff00ff) + ((count >> 8) & 0x00ff00ff00ff00ff);
      count = (count & 0x0000ffff0000ffff) + ((count >> 16) & 0x0000ffff0000ffff);
      count = (count & 0x00000000ffffffff) + ((count >> 32) & 0x00000000ffffffff);
      if(count & 1)
        ret = -ret;
    }

    return ret;
  }
};


template <typename data_t>
double DensityMatrixThrust<data_t>::expval_pauli(const reg_t &qubits,
                                                 const std::string &pauli) const 
{
  // Break string up into Z and X
  // With Y being both Z and X (plus a phase)
  const size_t N = qubits.size();
  uint_t x_mask = 0;
  uint_t z_mask = 0;
  uint_t num_y = 0;
  for (size_t i = 0; i < N; ++i) {
    const auto bit = BITS[qubits[i]];
    switch (pauli[N - 1 - i]) {
      case 'I':
        break;
      case 'X': {
        x_mask += bit;
        break;
      }
      case 'Z': {
        z_mask += bit;
        break;
      }
      case 'Y': {
        x_mask += bit;
        z_mask += bit;
        num_y++;
        break;
      }
      default:
        throw std::invalid_argument("Invalid Pauli \"" + std::to_string(pauli[N - 1 - i]) + "\".");
    }
  }

  // Special case for only I Paulis
  if (x_mask + z_mask == 0) {
    std::real(BaseMatrix::trace());
  }

  // Compute the overall phase of the operator.
  // This is (-1j) ** number of Y terms modulo 4
  thrust::complex<data_t> phase(1, 0);
  switch (num_y & 3) {
    case 0:
      // phase = 1
      break;
    case 1:
      // phase = -1j
      phase = thrust::complex<data_t>(0, -1);
      break;
    case 2:
      // phase = -1
      phase = thrust::complex<data_t>(-1, 0);
      break;
    case 3:
      // phase = 1j
      phase = thrust::complex<data_t>(0, 1);
      break;
  }
  return BaseVector::apply_function(density_expval_pauli_func<data_t>(num_qubits(),x_mask,z_mask,phase),qubits);
>>>>>>> ca7926ae
}

//------------------------------------------------------------------------------
} // end namespace QV
//------------------------------------------------------------------------------

// ostream overload for templated qubitvector
template <typename data_t>
inline std::ostream &operator<<(std::ostream &out, const QV::DensityMatrixThrust<data_t>&m) {
  out << m.matrix();
  return out;
}

//------------------------------------------------------------------------------
#endif // end module
<|MERGE_RESOLUTION|>--- conflicted
+++ resolved
@@ -552,15 +552,6 @@
 //-----------------------------------------------------------------------
 
 template <typename data_t>
-<<<<<<< HEAD
-double DensityMatrixThrust<data_t>::expval_pauli(const reg_t &qubits,
-                                           const std::string &pauli) const {
-  // TODO!
-  throw std::runtime_error(
-    "Pauli expectation value is not implemented for GPU density matrix."
-  );
-  return 0;
-=======
 class density_expval_pauli_func : public GateFuncBase
 {
 protected:
@@ -689,7 +680,6 @@
       break;
   }
   return BaseVector::apply_function(density_expval_pauli_func<data_t>(num_qubits(),x_mask,z_mask,phase),qubits);
->>>>>>> ca7926ae
 }
 
 //------------------------------------------------------------------------------
