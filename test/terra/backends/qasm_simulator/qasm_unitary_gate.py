--- conflicted
+++ resolved
@@ -39,17 +39,9 @@
             final_measure=True)
         targets = ref_unitary_gate.unitary_gate_counts_deterministic(
             shots)
-<<<<<<< HEAD
-        result = execute(circuits,
-            self.SIMULATOR,
-            backend_options=self.BACKEND_OPTS,
-            shots=shots).result()
-        self.assertTrue(getattr(result, 'success', False))
-=======
         result = execute(circuits, self.SIMULATOR, shots=shots,
                          backend_options=self.BACKEND_OPTS).result()
         self.assertSuccess(result)
->>>>>>> b63f6b0b
         self.compare_counts(result, circuits, targets, delta=0)
 
     def test_random_unitary_gate(self):
@@ -57,17 +49,9 @@
         shots = 4000
         circuits = ref_unitary_gate.unitary_random_gate_circuits_nondeterministic(final_measure=True)
         targets = ref_unitary_gate.unitary_random_gate_counts_nondeterministic(shots)
-<<<<<<< HEAD
-        result = execute(circuits,
-            self.SIMULATOR,
-            backend_options=self.BACKEND_OPTS,
-            shots=shots).result()
-        self.assertTrue(getattr(result, 'success', False))
-=======
         result = execute(circuits, self.SIMULATOR, shots=shots,
                          backend_options=self.BACKEND_OPTS).result()
         self.assertSuccess(result)
->>>>>>> b63f6b0b
         self.compare_counts(result, circuits, targets, delta=0.05 * shots)
 
 
@@ -88,15 +72,7 @@
             final_measure=True)
         targets = ref_diagonal_gate.diagonal_gate_counts_deterministic(
             shots)
-<<<<<<< HEAD
-        result = execute(circuits,
-            self.SIMULATOR,
-            backend_options=self.BACKEND_OPTS,
-            shots=shots).result()
-        self.assertTrue(getattr(result, 'success', False))
-=======
         result = execute(circuits, self.SIMULATOR, shots=shots,
                          backend_options=self.BACKEND_OPTS).result()
         self.assertSuccess(result)
->>>>>>> b63f6b0b
         self.compare_counts(result, circuits, targets, delta=0)