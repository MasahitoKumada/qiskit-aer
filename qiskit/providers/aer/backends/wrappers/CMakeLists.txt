--- conflicted
+++ resolved
@@ -10,26 +10,10 @@
     string(CONCAT CMAKE_CXX_FLAGS "-fvisibility=hidden")
 endif()
 
-<<<<<<< HEAD
-# Set some general flags
-if(APPLE)
-    message(STATUS "On Mac, we force linking with undefined symbols for Python library, they will be
-                    solved at runtime by the loader")
-    if(CMAKE_CXX_COMPILER_ID MATCHES "Clang")
-        set(AER_LINKER_FLAGS "-undefined dynamic_lookup")
-    else()
-        # -flat_namespace linker flag is needed otherwise dynamic symbol resolution doesn't work as expected with GCC.
-        # Symbols with the same name exist in different .so, so the loader just takes the first one it finds,
-        # which is usually the one from the first .so loaded.
-        # See: Two-Leve namespace symbol resolution
-        set(AER_LINKER_FLAGS "-undefined dynamic_lookup -flat_namespace")
-    endif()
-    unset(PYTHON_LIBRARIES)
+# Controllers
+if(CUDA_FOUND)
+    set_source_files_properties(bindings.cc PROPERTIES CUDA_SOURCE_PROPERTY_FORMAT OBJ)
 endif()
-
-=======
->>>>>>> c91606e9
-# Controllers
 basic_pybind11_add_module(controller_wrappers bindings.cc)
 target_include_directories(controller_wrappers PRIVATE ${AER_SIMULATOR_CPP_SRC_DIR}
                                                PRIVATE ${AER_SIMULATOR_CPP_EXTERNAL_LIBS})
